--- conflicted
+++ resolved
@@ -24,14 +24,11 @@
 
         /*! \brief Simulate agent interaction with a simple generic model */
         virtual void interactAgents( AC&, MultiFab& ) override;
-<<<<<<< HEAD
-=======
 
         /*! \brief Simulate agent interaction with a simple generic model */
         virtual void interactAgents( AC&, MultiFab&, AC& ) override {
             amrex::Abort("Do not use this interface for this interaction model");
         }
->>>>>>> e3029828
 
     protected:
 
