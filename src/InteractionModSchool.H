/*! @file InteractionModSchool.H
 * \brief Contains the class describing agent interactions at school
 */

#ifndef _INTERACTION_MOD_SCHOOL_H_
#define _INTERACTION_MOD_SCHOOL_H_

#include "InteractionModel.H"
#include "AgentDefinitions.H"

using namespace amrex;

/*! \brief One-on-one interaction between an infectious agent and a susceptible agent.
 *
 * This function defines the one-on-one interaction between an infectious agent and a
 * susceptible agent at school. */
template <typename PTDType>
AMREX_GPU_DEVICE AMREX_FORCE_INLINE
static void binaryInteractionSchool ( const int a_i, /*!< Index of infectious agent */
                                      const int a_j, /*!< Index of susceptible agent */
                                      const PTDType& a_ptd, /*!< Particle tile data */
                                      const DiseaseParm* const a_lparm, /*!< disease paramters */
                                      const Real a_social_scale,  /*!< Social scale */
                                      ParticleReal* const a_prob_ptr, /*!< infection probability */
                                      const int a_thread /*!< agent index of this thread */)
{
    Real infect = a_lparm->infect;
    infect *= a_lparm->vac_eff;

    auto age_group_ptr = a_ptd.m_idata[IntIdx::age_group];
    auto nborhood_ptr = a_ptd.m_idata[IntIdx::nborhood];
    auto school_ptr = a_ptd.m_idata[IntIdx::school];
    auto withdrawn_ptr = a_ptd.m_idata[IntIdx::withdrawn];
    if (withdrawn_ptr[a_i] || withdrawn_ptr[a_j]) { return; }
    auto random_travel_ptr = a_ptd.m_idata[IntIdx::random_travel];
    if ((random_travel_ptr[a_i] >= 0) || (random_travel_ptr[a_j] >= 0)) {return;}

    //infect *= i_mask;
    //infect *= j_mask;
    ParticleReal prob = 1.0_prt;
    if (nborhood_ptr[a_i] == nborhood_ptr[a_j]) {
        if (school_ptr[a_i] == school_ptr[a_j]) {
            if (school_ptr[a_i] > 5) {
                /* Playgroup */
                prob *= 1.0_prt - infect * a_lparm->xmit_school[6] * a_social_scale;
            } else if (school_ptr[a_i] == 5) {
                /* Day care */
                prob *= 1.0_prt - infect * a_lparm->xmit_school[5] * a_social_scale;
            }
        }
    }
    /* Elementary/middle/high school in common */
    if (    (school_ptr[a_i] == school_ptr[a_j])
         && (school_ptr[a_i] > 0)
         && (school_ptr[a_i] < 5) ) {
        if (age_group_ptr[a_i] <= 1) {  /* Transmitter i is a child */
            if (age_group_ptr[a_j] <= 1) {  /* Receiver j is a child */
                prob *= 1.0_prt - infect * a_lparm->xmit_school[school_ptr[a_i]] * a_social_scale;
            } else {  // Child student -> adult teacher/staff transmission
                prob  *= 1.0_prt - infect * a_lparm->xmit_sch_c2a[school_ptr[a_i]] * a_social_scale;
            }
        } else if (age_group_ptr[a_j] <= 1) {  // Adult teacher/staff -> child student
            prob *= 1.0_prt - infect * a_lparm->xmit_sch_a2c[school_ptr[a_i]] * a_social_scale;
        }
    }

    AMREX_ASSERT(a_j == a_thread);
    a_prob_ptr[a_j] *= prob;
}

/*! \brief Class describing agent interactions at school */
template <typename AC, typename ACT, typename ACTD, typename A>
class InteractionModSchool : public InteractionModel<AC,ACT,ACTD,A>
{
    public:

        /*! \brief null constructor */
        InteractionModSchool() { }

        /*! \brief default destructor */
        virtual ~InteractionModSchool() = default;

        /*! \brief Simulate agent interaction at school */
        virtual void interactAgents( AC&, MultiFab& ) override;
<<<<<<< HEAD
=======

        /*! \brief Simulate agent interaction at school */
        virtual void interactAgents( AC&, MultiFab&, AC& ) override {
            amrex::Abort("Do not use this interface for this interaction model");
        }
>>>>>>> e3029828

    protected:

    private:
};

/*! Simulate the interactions between agents at school and compute
    the infection probability for each agent:

    + Create bins of agents if not already created (see
      #amrex::GetParticleBin, #amrex::DenseBins):
      + The bin size is 1 cell
      + #amrex::GetParticleBin maps a particle to its bin index
      + amrex::DenseBins::build() creates the bin-sorted array of particle indices and
        the offset array for each bin (where the offset of a bin is its starting location
        in the bin-sorted array of particle indices).

    + For each agent *i* in the bin-sorted array of agents:
      + Find its bin and the range of indices in the bin-sorted array for agents in its bin
      + If the agent is #Status::immune, do nothing.
      + If the agent is #Status::infected with the number of days infected (RealIdxDisease::disease_counter)
        less than the incubation length, do nothing.
      + Else, for each agent *j* in the same bin:
        + If the agent is #Status::immune, do nothing.
        + If the agent is #Status::infected with the number of days infected (RealIdxDisease::disease_counter)
          less than the incubation length, do nothing.
        + Else if *i* is not infected and *j* is infected, compute probability of *i* getting infected
          from *j* (see below).

    Summary of how the probability of agent A getting infected from agent B is computed:
    + Compute infection probability reduction factor from vaccine efficacy (#DiseaseParm::vac_eff)
    + At school - if A and B are in the same school (#IntIdx::school) in the same neighborhood,
      and they are at school:
      + If both A and B are children: use #DiseaseParm::xmit_school
      + If B is a child, and A is an adult, use #DiseaseParm::xmit_sch_c2a
      + If A is a child, and B is an adult, use #DiseaseParm::xmit_sch_a2c
*/
template <typename AC, typename ACT, typename ACTD, typename A>
void InteractionModSchool<AC,ACT,ACTD,A>::interactAgents(AC& a_agents, /*!< Agent container */
                                                         MultiFab& /*a_mask*/ /*!< Masking behavior */)
{
    BL_PROFILE("InteractionModSchool::interactAgents");
    int n_disease = a_agents.numDiseases();

    IntVect bin_size = {AMREX_D_DECL(1, 1, 1)};
    for (int lev = 0; lev < a_agents.numLevels(); ++lev)
    {
        const Geometry& geom = a_agents.Geom(lev);
        const auto dxi = geom.InvCellSizeArray();
        const auto plo = geom.ProbLoArray();
        const auto domain = geom.Domain();

        this->makeBins( a_agents, bin_size, lev, ExaEpi::InteractionNames::school );

#ifdef AMREX_USE_OMP
#pragma omp parallel if (Gpu::notInLaunchRegion())
#endif
        for(MFIter mfi = a_agents.MakeMFIter(lev, TilingIfNotGPU()); mfi.isValid(); ++mfi)
        {
            auto pair_ind = std::make_pair(mfi.index(), mfi.LocalTileIndex());
            auto bins_ptr = a_agents.getBins(pair_ind, ExaEpi::InteractionNames::school);

            auto& ptile = a_agents.ParticlesAt(lev, mfi);
            const auto& ptd = ptile.getParticleTileData();
            auto& aos   = ptile.GetArrayOfStructs();
            const auto np = aos.numParticles();
            auto pstruct_ptr = aos().dataPtr();

            auto binner = GetParticleBin{plo, dxi, domain, bin_size, mfi.validbox()};
            AMREX_ALWAYS_ASSERT(bins_ptr->numBins() >= 0);
            auto inds = bins_ptr->permutationPtr();
            auto offsets = bins_ptr->offsetsPtr();

            for (int d = 0; d < n_disease; d++) {

                auto prob_ptr = this->getAgentProbPtr(a_agents,lev,mfi,d);
                //auto mask_arr = a_mask[mfi].array();
                auto lparm = a_agents.getDiseaseParameters_d(d);

                ParallelForRNG( bins_ptr->numItems(),
                                [=] AMREX_GPU_DEVICE (int ii, RandomEngine const& /*engine*/)
                                noexcept
                {
                    auto i = inds[ii];
                    int i_cell = binner(pstruct_ptr[i]);
                    auto cell_start = offsets[i_cell];
                    auto cell_stop  = offsets[i_cell+1];

                    AMREX_ALWAYS_ASSERT( (Long) i < np);
                    if ( notSusceptible<ACTD>(i, ptd, d) )  { return; }
                    if ( isHospitalized(i, ptd) )  { return; }

                    //Real i_mask = mask_arr(home_i_ptr[i], home_j_ptr[i], 0);
                    for (auto jj = cell_start; jj < cell_stop; ++jj) {

                        auto j = inds[jj];
                        AMREX_ALWAYS_ASSERT( (Long) j < np);
                        //Real j_mask = mask_arr(home_i_ptr[j], home_j_ptr[j], 0);
                        if (i == j) continue;
                        if ( isHospitalized(j, ptd) )  { continue; }

                        if ( isInfectious<ACTD>(j, ptd, d) ) {
                            Real social_scale = 1.0_prt;  // TODO this should vary based on cell
                            binaryInteractionSchool<ACTD>(  j, i,
                                                            ptd,
                                                            lparm,
                                                            social_scale,
                                                            prob_ptr,
                                                            i );

                        }
                    }
                });
                Gpu::synchronize();
            }
        }
    }
}

#endif<|MERGE_RESOLUTION|>--- conflicted
+++ resolved
@@ -82,14 +82,11 @@
 
         /*! \brief Simulate agent interaction at school */
         virtual void interactAgents( AC&, MultiFab& ) override;
-<<<<<<< HEAD
-=======
 
         /*! \brief Simulate agent interaction at school */
         virtual void interactAgents( AC&, MultiFab&, AC& ) override {
             amrex::Abort("Do not use this interface for this interaction model");
         }
->>>>>>> e3029828
 
     protected:
 
