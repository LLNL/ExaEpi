/*! @file main.cpp
    \brief **Main**: Contains main() and runAgent()
*/

#include <AMReX.H>
#include <AMReX_iMultiFab.H>
#include <AMReX_ParmParse.H>
#include <AMReX_MultiFab.H>

#include "AgentContainer.H"
#include "CaseData.H"
#include "DemographicData.H"
#include "Initialization.H"
#include "IO.H"
#include "Utils.H"

using namespace amrex;
using namespace ExaEpi;

void runAgent();

/*! \brief Set ExaEpi-specific defaults for memory-management */
void override_amrex_defaults ()
{
    amrex::ParmParse pp("amrex");

    // ExaEpi currently assumes we have mananaged memory in the Arena
    bool the_arena_is_managed = true;
    pp.queryAdd("the_arena_is_managed", the_arena_is_managed);
}

/*! \brief Main function: initializes AMReX, calls runAgent(), finalizes AMReX */
int main (int argc, /*!< Number of command line arguments */
          char* argv[] /*!< Command line arguments */)
{
    amrex::Initialize(argc,argv,true,MPI_COMM_WORLD,override_amrex_defaults);

    runAgent();

    amrex::Finalize();
}

/*! \brief Run agent-based simulation:

    \b Initialization
    + Read test parameters (#ExaEpi::TestParams) from command line input file
    + If initialization type (#ExaEpi::TestParams::ic_type) is ExaEpi::ICType::Census,
      + Read #DemographicData from #ExaEpi::TestParams::census_filename
        (see DemographicData::InitFromFile)
      + Read #CaseData from #ExaEpi::TestParams::case_filename
        (see CaseData::InitFromFile)
    + Get computational domain from ExaEpi::Utils::get_geometry. Each grid cell corresponds to
      a community.
    + Create box arrays and distribution mapping based on #ExaEpi::TestParams::max_grid_size.
    + Initialize the following MultiFabs:
      + Number of residents: 6 components - number of residents in age groups under-5, 5-17,
        18-29, 30-64, 65+, total.
      + Unit number of the community at each grid cell (1 component).
      + FIPS code of the community at each grid cell (2 components - FIPS code, census tract ID).
      + Community number of the community at each grid cell.
      + Disease statistics with 4 components (hospitalization, ICU, ventilator, deaths)
      + Masking behavior
    + Initialize agents (AgentContainer::initAgentsDemo or AgentContainer::initAgentsCensus).
      If ExaEpi::TestParams::ic_type is ExaEpi::ICType::Census, then
      + Read worker flow (ExaEpi::Initialization::read_workerflow)
      + Initialize cases (ExaEpi::Initialization::setInitialCases)


    \b Evolution
    At each step from 0 to #ExaEpi::TestParams::nsteps-1:
    + IO:
      + if the current step number is a multiple of #ExaEpi::TestParams::plot_int, then write
        out plot file - see ExaEpi::IO::writePlotFile()
      + if current step number is a multiple of #ExaEpi::TestParams::aggregated_diag_int, then write
        out aggregated diagnostic data - see ExaEpi::IO::writeFIPSData().
    + Agents behavior:
      + Update agent #Status based on their age, number of days since infection, hospitalization,
        etc. - see AgentContainer::updateStatus().
      + Move agents to work - see AgentContainer::moveAgentsToWork().
      + Let agents interact at work - see AgentContainer::interactAgentsHomeWork().
      + Move agents to home - see AgentContainer::moveAgentsToHome().
      + Let agents interact at home - see AgentContainer::interactAgentsHomeWork().
      + Infect agents based on their movements during the day - see AgentContainer::infectAgents().
    + Get disease statistics counts - see AgentContainer::printTotals() - and update the
      peak number of infections and cumulative deaths.

    \b Finalize
    + Report peak infections, day of peak infections, and cumulative deaths.
    + Write out final plot file - see ExaEpi::IO::writePlotFile()
    + Write out final aggregated diagnostic data - see ExaEpi::IO::writeFIPSData().
*/
void runAgent ()
{
    BL_PROFILE("runAgent");
    TestParams params;
    ExaEpi::Utils::get_test_params(params, "agent");

    amrex::Print() << "Tracking " << params.num_diseases << " diseases:\n";
    for (int d = 0; d < params.num_diseases; d++) {
        amrex::Print() << "    " << params.disease_names[d] << "\n";
    }

    DemographicData demo;
    if (params.ic_type == ICType::Census) { demo.InitFromFile(params.census_filename); }

    std::vector<CaseData> cases;
    cases.resize(params.num_diseases);
    for (int d = 0; d < params.num_diseases; d++) {
        if (params.ic_type == ICType::Census && params.initial_case_type[d] == "file") {
            cases[d].InitFromFile(params.disease_names[d],params.case_filename[d]);
        }
    }

    Geometry geom = ExaEpi::Utils::get_geometry(demo, params);
    
    // ------------------------------------------------------------------------
    // Obtain the domain size (physical size of the domain)
    const amrex::RealBox& real_box = geom.ProbDomain();
    amrex::Real domain_size[AMREX_SPACEDIM];
    const amrex::Real* dx = geom.CellSize(); // Obtain the grid spacing

    for (int dir = 0; dir < AMREX_SPACEDIM; ++dir) {
        domain_size[dir] = real_box.length(dir);
    }
    // Print domain size and grid spacing
    amrex::Print() << "Domain Size: ";
    for (int dir = 0; dir < AMREX_SPACEDIM; ++dir) {
        amrex::Print() << domain_size[dir] << " ";
    }
    amrex::Print() << "\n";

    amrex::Print() << "Grid Spacing (dx): ";
    for (int dir = 0; dir < AMREX_SPACEDIM; ++dir) {
        amrex::Print() << dx[dir] << " ";
    }
    amrex::Print() << "\n";
    // ------------------------------------------------------------------------

    BoxArray ba;
    DistributionMapping dm;
    ba.define(geom.Domain());
    ba.maxSize(params.max_grid_size);
    dm.define(ba);

    amrex::Print() << "Base domain is: " << geom.Domain() << "\n";
    amrex::Print() << "Max grid size is: " << params.max_grid_size << "\n";
    amrex::Print() << "Number of boxes is: " << ba.size() << " over " << ParallelDescriptor::NProcs() << " ranks. \n";

<<<<<<< HEAD

    // ------------------------------------------------------------------------
    // Print the number of boxes and their sizes
    amrex::Print() << "Number of boxes: " << ba.size() << "\n";
    for (int i = 0; i < ba.size(); ++i) {
        amrex::Print() << "Box " << i << ": " << ba[i] << "\n";
    }

    // Print tile sizes if tiling is used
    if (ba.ixType().cellCentered()) {
        amrex::Print() << "Tiling is used.\n";
        // Assuming tiles are defined, print their sizes (example only)
        for (amrex::MFIter mfi(ba, dm, true); mfi.isValid(); ++mfi) {
            amrex::Box tilebox = mfi.tilebox();
            amrex::Print() << "Tile size: " << tilebox << "\n";
        }
    } else {
        amrex::Print() << "Tiling is not used.\n";
    }
    // ------------------------------------------------------------------------

    
    // The default output filename is output.dat
    std::string output_filename = "output.dat";
    ParmParse pp("diag");
    pp.query("output_filename",output_filename);
    if (ParallelDescriptor::IOProcessor())
    {
        std::ofstream File;
        File.open(output_filename.c_str(), std::ios::out|std::ios::trunc);

        if (!File.good()) {
            amrex::FileOpenFailed(output_filename);
=======
    // The default output filename is:
    // output.dat for a single disease
    // output_<disease_name>.dat for multiple diseases
    std::vector<std::string> output_filename;
    output_filename.resize(params.num_diseases);
    if (params.num_diseases == 1) {
        output_filename[0] = "output.dat";
    } else {
        for (int d = 0; d < params.num_diseases; d++) {
            output_filename[d] = "output_" + params.disease_names[d] + ".dat";
>>>>>>> 056de1b3
        }
    }
    ParmParse pp("diag");
    pp.queryarr("output_filename",output_filename,0,params.num_diseases);

    for (int d = 0; d < params.num_diseases; d++) {
        if (ParallelDescriptor::IOProcessor())
        {
            std::ofstream File;
            File.open(output_filename[d].c_str(), std::ios::out|std::ios::trunc);

            if (!File.good()) {
                amrex::FileOpenFailed(output_filename[d]);
            }

            File << std::setw(5) << "Day"
                 << std::setw(10) << "Never"
                 << std::setw(10) << "Infected"
                 << std::setw(10) << "Immune"
                 << std::setw(10) << "Deaths"
                 << std::setw(15) << "Hospitalized"
                 << std::setw(15) << "Ventilated"
                 << std::setw(10) << "ICU"
                 << std::setw(10) << "Exposed"
                 << std::setw(15) << "Asymptomatic"
                 << std::setw(15) << "Presymptomatic"
                 << std::setw(15) << "Symptomatic\n";

            File.flush();

            File.close();

            if (!File.good()) {
                amrex::Abort("problem writing output file");
            }
        }
    }

    iMultiFab num_residents(ba, dm, 6, 0);
    iMultiFab unit_mf(ba, dm, 1, 0);
    iMultiFab FIPS_mf(ba, dm, 2, 0);
    iMultiFab comm_mf(ba, dm, 1, 0);

    amrex::Vector< std::unique_ptr<MultiFab> > disease_stats;
    disease_stats.resize(params.num_diseases);
    for (int d = 0; d < params.num_diseases; d++) {
        disease_stats[d] = std::make_unique<MultiFab>(ba, dm, 4, 0);
        disease_stats[d]->setVal(0);
    }

    MultiFab mask_behavior(ba, dm, 1, 0);
    mask_behavior.setVal(1);

    AgentContainer pc(geom, dm, ba, params.num_diseases, params.disease_names);

    {
        BL_PROFILE_REGION("Initialization");
        if (params.ic_type == ICType::Demo) {
            pc.initAgentsDemo(num_residents, unit_mf, FIPS_mf, comm_mf, demo);
        } else if (params.ic_type == ICType::Census) {
            pc.initAgentsCensus(num_residents, unit_mf, FIPS_mf, comm_mf, demo);
            ExaEpi::Initialization::read_workerflow(demo, params, unit_mf, comm_mf, pc);
            if (params.initial_case_type[0] == "file") {
                ExaEpi::Initialization::setInitialCasesFromFile( pc,
                                                                 unit_mf,
                                                                 FIPS_mf,
                                                                 comm_mf,
                                                                 cases,
                                                                 params.disease_names,
                                                                 demo );
            } else {
                ExaEpi::Initialization::setInitialCasesRandom(  pc,
                                                                unit_mf,
                                                                FIPS_mf,
                                                                comm_mf,
                                                                params.num_initial_cases,
                                                                params.disease_names,
                                                                demo );
            }
        }
    }

    std::vector<int>  step_of_peak(params.num_diseases, 0);
    std::vector<Long> num_infected_peak(params.num_diseases, 0);
    std::vector<Long> cumulative_deaths(params.num_diseases, 0);
    for (int d = 0; d < params.num_diseases; d++) {
        auto counts = pc.getTotals(d);
        if (counts[1] > num_infected_peak[d]) {
            num_infected_peak[d] = counts[1];
            step_of_peak[d] = 0;
        }
        cumulative_deaths[d] = counts[4];
    }

    amrex::Real cur_time = 0;
    {
        BL_PROFILE_REGION("Evolution");
        for (int i = 0; i < params.nsteps; ++i)
        {
            amrex::Print() << "Simulating day " << i << "\n";

            if ((params.plot_int > 0) && (i % params.plot_int == 0)) {
                ExaEpi::IO::writePlotFile(  pc,
                                            num_residents,
                                            unit_mf,
                                            FIPS_mf,
                                            comm_mf,
                                            params.num_diseases,
                                            params.disease_names,
                                            cur_time,
                                            i);
            }

            if ((params.aggregated_diag_int > 0) && (i % params.aggregated_diag_int == 0)) {
                ExaEpi::IO::writeFIPSData(  pc,
                                            unit_mf,
                                            FIPS_mf,
                                            comm_mf,
                                            demo,
                                            params.aggregated_diag_prefix,
                                            params.num_diseases,
                                            params.disease_names,
                                            i );
            }

            // Update agents' disease status
            pc.updateStatus(disease_stats);

            for (int d = 0; d < params.num_diseases; d++) {
                auto counts = pc.getTotals(d);
                if (counts[1] > num_infected_peak[d]) {
                    num_infected_peak[d] = counts[1];
                    step_of_peak[d] = i;
                }
                cumulative_deaths[d] = counts[4];

                Real mmc[4] = {0, 0, 0, 0};
#ifdef AMREX_USE_GPU
                if (Gpu::inLaunchRegion()) {
                    auto const& ma = disease_stats[d]->const_arrays();
                    GpuTuple<Real,Real,Real,Real> mm = ParReduce(
                             TypeList<ReduceOpSum,ReduceOpSum,ReduceOpSum,ReduceOpSum>{},
                             TypeList<Real,Real,Real,Real>{},
                             *(disease_stats[d]), IntVect(0, 0),
                             [=] AMREX_GPU_DEVICE (int box_no, int ii, int jj, int kk) noexcept
                             -> GpuTuple<Real,Real,Real,Real>
                             {
                                 return { ma[box_no](ii,jj,kk,0),
                                          ma[box_no](ii,jj,kk,1),
                                          ma[box_no](ii,jj,kk,2),
                                          ma[box_no](ii,jj,kk,3) };
                             });
                    mmc[0] = amrex::get<0>(mm);
                    mmc[1] = amrex::get<1>(mm);
                    mmc[2] = amrex::get<2>(mm);
                    mmc[3] = amrex::get<3>(mm);
                } else
#endif
                    {
#ifdef AMREX_USE_OMP
#pragma omp parallel if (!system::regtest_reduction) reduction(+:mmc[:4])
#endif
                        for (MFIter mfi(*(disease_stats[d]),true); mfi.isValid(); ++mfi)
                        {
                            Box const& bx = mfi.tilebox();
                            auto const& dfab = disease_stats[d]->const_array(mfi);
                            AMREX_LOOP_3D(bx, ii, jj, kk,
                            {
                                mmc[0] += dfab(ii,jj,kk,0);
                                mmc[1] += dfab(ii,jj,kk,1);
                                mmc[2] += dfab(ii,jj,kk,2);
                                mmc[3] += dfab(ii,jj,kk,3);
                            });
                        }
                    }

                ParallelDescriptor::ReduceRealSum(&mmc[0], 4,
                                                  ParallelDescriptor::IOProcessorNumber());

                if (ParallelDescriptor::IOProcessor())
                {
                    // total number of deaths computed on agents and on mesh should be the same...
                    if (mmc[3] != counts[4]) {
                        amrex::Print() << mmc[3] << " " << counts[4] << "\n";
                    }
                    AMREX_ALWAYS_ASSERT(mmc[3] == counts[4]);

                    // the total number of infected should equal the sum of
                    //     exposed but not infectious
                    //     infectious and asymptomatic
                    //     infectious and pre-symptomatic
                    //     infectious and symptomatic
                    AMREX_ALWAYS_ASSERT(counts[1] == counts[5] + counts[6] + counts[7] + counts[8]);

                    std::ofstream File;
                    File.open(output_filename[d].c_str(), std::ios::out|std::ios::app);

                    if (!File.good()) {
                        amrex::FileOpenFailed(output_filename[d]);
                    }

                    File << std::setw(5) << i
                         << std::setw(10) << counts[0]
                         << std::setw(10) << counts[1]
                         << std::setw(10) << counts[2]
                         << std::setw(10) << counts[4]
                         << std::setw(15) << mmc[0]
                         << std::setw(15) << mmc[1]
                         << std::setw(10) << mmc[2]
                         << std::setw(10) << counts[5]
                         << std::setw(15) << counts[6]
                         << std::setw(15) << counts[7]
                         << std::setw(15) << counts[8] << "\n";

                    File.flush();

                    File.close();

                    if (!File.good()) {
                        amrex::Abort("problem writing output file");
                    }
                }
            }

            if (params.shelter_start > 0 && params.shelter_start == i) {
                pc.shelterStart();
            }

            if (params.shelter_start > 0 && params.shelter_start + params.shelter_length == i) {
                pc.shelterStop();
            }

            // Typical day
            pc.morningCommute(mask_behavior);
            pc.interactDay(mask_behavior);
            pc.eveningCommute(mask_behavior);
            pc.interactEvening(mask_behavior);
            pc.interactNight(mask_behavior);

            // Infect agents based on their interactions
            pc.infectAgents();

            //            if ((params.random_travel_int > 0) && (i % params.random_travel_int == 0)) {
            //                pc.moveRandomTravel();
            //            }
            //            pc.Redistribute();

            cur_time += 1.0_rt; // time step is one day

            //pc.print_var();
        }
    }

    if (params.num_diseases == 1) {
        amrex::Print() << "\n \n";
        amrex::Print() << "Peak number of infected: " << num_infected_peak[0] << "\n";
        amrex::Print() << "Day of peak: " << step_of_peak[0] << "\n";
        amrex::Print() << "Cumulative deaths: " << cumulative_deaths[0] << "\n";
        amrex::Print() << "\n \n";
    } else {
        amrex::Print() << "\n \n";
        for (int d = 0; d < params.num_diseases; d++) {
            amrex::Print() << "Disease " << params.disease_names[d] << ":\n";
            amrex::Print() << "    Peak number of infected: " << num_infected_peak[d] << "\n";
            amrex::Print() << "    Day of peak: " << step_of_peak[d] << "\n";
            amrex::Print() << "    Cumulative deaths: " << cumulative_deaths[d] << "\n";
        }
        amrex::Print() << "\n \n";
    }

    if (params.plot_int > 0) {
        ExaEpi::IO::writePlotFile(  pc,
                                    num_residents,
                                    unit_mf,
                                    FIPS_mf,
                                    comm_mf,
                                    params.num_diseases,
                                    params.disease_names,
                                    cur_time,
                                    params.nsteps);
    }

    if ((params.aggregated_diag_int > 0) && (params.nsteps % params.aggregated_diag_int == 0)) {
        ExaEpi::IO::writeFIPSData(  pc,
                                    unit_mf,
                                    FIPS_mf,
                                    comm_mf,
                                    demo,
                                    params.aggregated_diag_prefix,
                                    params.num_diseases,
                                    params.disease_names,
                                    params.nsteps);
    }
}
<|MERGE_RESOLUTION|>--- conflicted
+++ resolved
@@ -112,7 +112,7 @@
     }
 
     Geometry geom = ExaEpi::Utils::get_geometry(demo, params);
-    
+
     // ------------------------------------------------------------------------
     // Obtain the domain size (physical size of the domain)
     const amrex::RealBox& real_box = geom.ProbDomain();
@@ -145,8 +145,6 @@
     amrex::Print() << "Base domain is: " << geom.Domain() << "\n";
     amrex::Print() << "Max grid size is: " << params.max_grid_size << "\n";
     amrex::Print() << "Number of boxes is: " << ba.size() << " over " << ParallelDescriptor::NProcs() << " ranks. \n";
-
-<<<<<<< HEAD
 
     // ------------------------------------------------------------------------
     // Print the number of boxes and their sizes
@@ -168,19 +166,6 @@
     }
     // ------------------------------------------------------------------------
 
-    
-    // The default output filename is output.dat
-    std::string output_filename = "output.dat";
-    ParmParse pp("diag");
-    pp.query("output_filename",output_filename);
-    if (ParallelDescriptor::IOProcessor())
-    {
-        std::ofstream File;
-        File.open(output_filename.c_str(), std::ios::out|std::ios::trunc);
-
-        if (!File.good()) {
-            amrex::FileOpenFailed(output_filename);
-=======
     // The default output filename is:
     // output.dat for a single disease
     // output_<disease_name>.dat for multiple diseases
@@ -191,7 +176,6 @@
     } else {
         for (int d = 0; d < params.num_diseases; d++) {
             output_filename[d] = "output_" + params.disease_names[d] + ".dat";
->>>>>>> 056de1b3
         }
     }
     ParmParse pp("diag");
