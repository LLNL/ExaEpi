--- conflicted
+++ resolved
@@ -595,17 +595,11 @@
                 int ip = start + ii;
                 auto& agent = aos[ip];
                 int il2 = amrex::Random_int(100, engine);
-<<<<<<< HEAD
-                if (ii % family_size ==0)
-                {
-                    nborhood = amrex::Random_int(4, engine);
-                }
-
-=======
+
                 if (ii % family_size == 0) {
                     nborhood = amrex::Random_int(4, engine);
                 }
->>>>>>> 056de1b3
+
                 int age_group = -1;
 
                 if (family_size == 1) {
@@ -1436,7 +1430,6 @@
             auto& ptile = plev[std::make_pair(gid, tid)];
             auto& soa = ptile.GetStructOfArrays();
             const size_t np = ptile.numParticles();
-            auto status_ptr = soa.GetIntData(IntIdx::status).data();
             auto age_group_ptr = soa.GetIntData(IntIdx::age_group).data();
             auto home_i_ptr = soa.GetIntData(IntIdx::home_i).data();
             auto home_j_ptr = soa.GetIntData(IntIdx::home_j).data();
@@ -1450,7 +1443,7 @@
             {
                // if (age_group_ptr[i] == 1)
                // if ( (home_i_ptr[i] != work_i_ptr[i]) && (home_j_ptr[i] != work_j_ptr[i]))
-                if (workgroup_ptr[i] > 24) 
+                if (workgroup_ptr[i] > 24)
                 {
 //                    std::printf("Agent %d:\n", i);
 //                    std::printf("  Status: %d\n", status_ptr[i]);
@@ -1461,7 +1454,7 @@
 //                    std::printf("  School: %d\n", school_ptr[i]);
 //                    std::printf("  Neighborhood: %d\n", nborhood_ptr[i]);
                     std::printf(" WG: %d ,", workgroup_ptr[i]);
-                    
+
                 }
             }
         }
