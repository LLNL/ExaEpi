/*! @file AgentContainer.cpp
    \brief Function implementations for #AgentContainer class
*/

#include "AgentContainer.H"

using namespace amrex;

namespace {

    /*! \brief Shuffle the elements of a given vector */
    void randomShuffle (std::vector<int>& vec /*!< Vector to be shuffled */)
    {
        std::random_device rd;
        std::mt19937 g(rd());
        std::shuffle(vec.begin(), vec.end(), g);
    }

    /*! \brief
    */
    void compute_initial_distribution (amrex::Vector<int>& cell_pops, /*!< */
                                       amrex::Vector<int>& cell_indices, /*!< */
                                       int ncell /*!< */)
    {
        BL_PROFILE("compute_initial_distribution");

        AMREX_ALWAYS_ASSERT(ncell == 3000); // hard-coded right now

        cell_pops.resize(0);
        cell_pops.resize(ncell*ncell, -1);

        // we compute the initial distribution on Rank 0 and broadcast to all ranks
        if (ParallelDescriptor::IOProcessor())
        {
            int num_pop_bins = 1000;
            amrex::Real log_min_pop = 1.062_rt;
            amrex::Real log_max_pop = 4.0_rt;
            amrex::Vector<amrex::Real> cell_pop_bins_r(num_pop_bins);
            amrex::Vector<amrex::Real> num_cells_per_bin_r(num_pop_bins);

            for (int i = 0; i < cell_pop_bins_r.size(); ++i) {
                cell_pop_bins_r[i] = std::pow(10.0_rt,
                    log_min_pop + i*(log_max_pop - log_min_pop)/(num_pop_bins-1));
                num_cells_per_bin_r[i] = std::pow(cell_pop_bins_r[i], -1.5_rt);
            }

            amrex::Real norm = 0_rt;
            for (int i = 0; i < num_cells_per_bin_r.size(); ++i) {
                norm += num_cells_per_bin_r[i];
            }

            amrex::Vector<int> cell_pop_bins(num_pop_bins);
            amrex::Vector<int> num_cells_per_bin(num_pop_bins);
            for (int i = 0; i < num_cells_per_bin.size(); ++i) {
                num_cells_per_bin_r[i] *= (ncell*ncell/norm);
                num_cells_per_bin[i] = static_cast<int>(std::round(num_cells_per_bin_r[i]));
                cell_pop_bins[i] = static_cast<int>(std::round(cell_pop_bins_r[i]));
            }

            int total_cells = 0;
            for (int i = 0; i < num_cells_per_bin.size(); ++i) {
                total_cells += num_cells_per_bin[i];
            }
            num_cells_per_bin[0] += (ncell*ncell - total_cells);

            std::vector<int> perm(ncell*ncell);
            std::iota(perm.begin(), perm.end(), 0);
            randomShuffle(perm);

            Vector<int> offsets(num_pop_bins+1);
            offsets[0] = 0;
            for (int i = 1; i < num_pop_bins+1; ++i) {
                offsets[i] = offsets[i-1] + num_cells_per_bin[i-1];
            }

            for (int i = 0; i < num_pop_bins; ++i) {
                for (int j = offsets[i]; j < offsets[i+1]; ++j) {
                    cell_pops[perm[j]] = cell_pop_bins[i];
                }
            }

            int total_agents = 0;
            for (int i = 0; i < cell_pops.size(); ++i) {
                total_agents += cell_pops[i];
            }
            amrex::Print() << "Total number of agents: " << total_agents << "\n";

            amrex::Print() << "Splitting up population into interior and border\n";
            // we now have a list of populations for each cell. We want 1/3
            // of the population to be within 200 cells of the border. We
            // maintain two separate lists, one for the interior, one for the exterior
            int interior_size = 2600*2600;
            int border_size = ncell*ncell - interior_size;

            // First we sort the vector of cell pops
            std::sort(cell_pops.begin(), cell_pops.end());
            amrex::Real border_pop = 0_rt;
            int i = cell_pops.size()-1;
            std::vector<int> border_ids;
            std::vector<int> interior_ids;
            while ((border_pop < 100e6) && (i >= 0)) {
                amrex::Real pop = cell_pops[i];
                if (amrex::Random() < 0.5) {
                    border_ids.push_back(i);
                    border_pop += pop;
                }
                else {
                    interior_ids.push_back(i);
                }
                --i;
            }

            while (interior_ids.size() < static_cast<std::size_t>(interior_size)) {
                interior_ids.push_back(i);
                --i;
            }

            while (i >= 0) {
                amrex::Real pop = cell_pops[i];
                border_pop += pop;
                border_ids.push_back(i);
                --i;
            }

            // if these conditions are not met, then something has gone wrong with the border pop
            AMREX_ALWAYS_ASSERT(i == -1);
            AMREX_ALWAYS_ASSERT(interior_ids.size() == static_cast<std::size_t>(interior_size));
            AMREX_ALWAYS_ASSERT(border_ids.size() == static_cast<std::size_t>(border_size));

            amrex::Print() << "Population within 200 cells of border is " << border_pop << "\n";

            randomShuffle(border_ids);
            randomShuffle(interior_ids);

            for (int cell_id = 0; cell_id < ncell*ncell; ++cell_id) {
                int idx = cell_id % ncell;
                int idy = cell_id / ncell;
                if ((idx < 200) || (idx >= 2800) || (idy < 200) || (idy >= 2800)) {
                    cell_indices.push_back(border_ids.back());
                    border_ids.pop_back();
                } else {
                    cell_indices.push_back(interior_ids.back());
                    interior_ids.pop_back();
                }
            }
            AMREX_ALWAYS_ASSERT(interior_ids.size() == 0);
            AMREX_ALWAYS_ASSERT(border_ids.size() == 0);
        } else {
            cell_indices.resize(0);
            cell_indices.resize(ncell*ncell);
        }

        // Broadcast
        ParallelDescriptor::Bcast(&cell_pops[0], cell_pops.size(),
                                  ParallelDescriptor::IOProcessorNumber());
        ParallelDescriptor::Bcast(&cell_indices[0], cell_indices.size(),
                                  ParallelDescriptor::IOProcessorNumber());
    }
}

/*! Add runtime SoA attributes */
void AgentContainer::add_attributes()
{
    const bool communicate_this_comp = true;
    {
        int count(0);
        for (int i = 0; i < m_num_diseases*RealIdxDisease::nattribs; i++) {
            AddRealComp(communicate_this_comp);
            count++;
        }
        Print() << "Added " << count << " real-type run-time SoA attibute(s).\n";
    }
    {
        int count(0);
        for (int i = 0; i < m_num_diseases*IntIdxDisease::nattribs; i++) {
            AddIntComp(communicate_this_comp);
            count++;
        }
        Print() << "Added " << count << " integer-type run-time SoA attibute(s).\n";
    }
    return;
}

/*! \brief Initialize agents for ExaEpi::ICType::Demo */
void AgentContainer::initAgentsDemo (iMultiFab& /*num_residents*/,
                                     iMultiFab& /*unit_mf*/,
                                     iMultiFab& /*FIPS_mf*/,
                                     iMultiFab& /*comm_mf*/,
                                     DemographicData& /*demo*/)
{
    BL_PROFILE("AgentContainer::initAgentsDemo");

    int ncell = 3000;
    Vector<int> cell_pops;
    Vector<int> cell_indices;

    compute_initial_distribution(cell_pops, cell_indices, ncell);

    // now each rank will only actually add a subset of the particles
    int ibegin, iend;
    {
        int myproc = ParallelDescriptor::MyProc();
        int nprocs = ParallelDescriptor::NProcs();
        int navg = ncell*ncell/nprocs;
        int nleft = ncell*ncell - navg * nprocs;
        if (myproc < nleft) {
            ibegin = myproc*(navg+1);
            iend = ibegin + navg+1;
        } else {
            ibegin = myproc*navg + nleft;
            iend = ibegin + navg;
        }
    }
    std::size_t ncell_this_rank = iend-ibegin;

    std::size_t np_this_rank = 0;
    for (int i = 0; i < ncell*ncell; ++i) {
        if ((i < ibegin) || (i >= iend)) {
            cell_pops[cell_indices[i]] = 0;
        } else {
            np_this_rank += cell_pops[cell_indices[i]];
        }
    }

    // copy data to GPU
    amrex::Gpu::DeviceVector<int> cell_pops_d(cell_pops.size());
    amrex::Gpu::DeviceVector<int> cell_offsets_d(cell_pops.size()+1);
    Gpu::copy(Gpu::hostToDevice, cell_pops.begin(), cell_pops.end(),
              cell_pops_d.begin());
    Gpu::exclusive_scan(cell_pops_d.begin(), cell_pops_d.end(), cell_offsets_d.begin());

    amrex::Gpu::DeviceVector<int> cell_indices_d(cell_indices.size());
    Gpu::copy(Gpu::hostToDevice, cell_indices.begin(), cell_indices.end(), cell_indices_d.begin());

    // Fill in particle data in each cell
    auto& ptile = DefineAndReturnParticleTile(0, 0, 0);
    ptile.resize(np_this_rank);

    auto& soa   = ptile.GetStructOfArrays();
    auto& aos   = ptile.GetArrayOfStructs();
    auto pstruct_ptr = aos().data();

    int i_RT = IntIdx::nattribs;
    int r_RT = RealIdx::nattribs;
    int n_disease = m_num_diseases;

    GpuArray<int*,ExaEpi::max_num_diseases> status_ptrs, strain_ptrs;
    GpuArray<ParticleReal*,ExaEpi::max_num_diseases> counter_ptrs;
    for (int d = 0; d < n_disease; d++) {
        status_ptrs[d] = soa.GetIntData(i_RT+i0(d)+IntIdxDisease::status).data();
        strain_ptrs[d] = soa.GetIntData(i_RT+i0(d)+IntIdxDisease::strain).data();
        counter_ptrs[d] = soa.GetRealData(r_RT+r0(d)+RealIdxDisease::disease_counter).data();
    }

    auto cell_offsets_ptr = cell_offsets_d.data();
    auto cell_indices_ptr = cell_indices_d.data();

    amrex::ParallelForRNG( ncell_this_rank,
    [=] AMREX_GPU_DEVICE (int i_this_rank, RandomEngine const& engine) noexcept
    {
        int cell_id = i_this_rank + ibegin;
        int ind = cell_indices_ptr[cell_id];

        int cell_start = cell_offsets_ptr[ind];
        int cell_stop = cell_offsets_ptr[ind+1];

        int idx = cell_id % ncell;
        int idy = cell_id / ncell;

        for (int i = cell_start; i < cell_stop; ++i) {
            auto& p = pstruct_ptr[i];
            p.pos(0) = idx + 0.5_rt;
            p.pos(1) = idy + 0.5_rt;
            p.id() = i;
            p.cpu() = 0;

            for (int d = 0; d < n_disease; d++) {
                counter_ptrs[d][i] = 0.0_rt;
                strain_ptrs[d][i] = 0;

                if (amrex::Random(engine) < 1e-6) {
                    status_ptrs[d][i] = 1;
                    if (amrex::Random(engine) < 0.3) {
                        strain_ptrs[d][i] = 1;
                    }
                }
            }
        }
    });

    amrex::Print() << "Initial Redistribute... ";

    Redistribute();

    amrex::Print() << "... finished initialization\n";
}

/*! \brief Initialize agents for ExaEpi::ICType::Census

 *  + Define and allocate the following integer MultiFabs:
 *    + num_families: number of families; has 7 components, each component is the
 *      number of families of size (component+1)
 *    + fam_offsets: offset array for each family (i.e., each component of each grid cell), where the
 *      offset is the total number of people before this family while iterating over the grid.
 *    + fam_id: ID array for each family ()i.e., each component of each grid cell, where the ID is the
 *      total number of families before this family while iterating over the grid.
 *  + At each grid cell in each box/tile on each processor:
 *    + Set community number.
 *    + Find unit number for this community; specify that a part of this unit is on this processor;
 *      set unit number, FIPS code, and census tract number at this grid cell (community).
 *    + Set community size: 2000 people, unless this is the last community of a unit, in which case
 *      the remaining people if > 1000 (else 0).
 *    + Compute cumulative distribution (on a scale of 0-1000) of household size ranging from 1 to 7:
 *      initialize with default distributions, then compute from census data if available.
 *    + For each person in this community, generate a random integer between 0 and 1000; based on its
 *      value, assign this person to a household of a certain size (1-7) based on the cumulative
 *      distributions above.
 *  + Compute total number of agents (people), family offsets and IDs over the box/tile.
 *  + Allocate particle container AoS and SoA arrays for the computed number of agents.
 *  + At each grid cell in each box/tile on each processor, and for each component (where component
 *    corresponds to family size):
 *    + Compute percentage of school age kids (kids of age 5-17 as a fraction of total kids - under 5
 *      plus 5-17), if available in census data or set to default (76%).
 *    + For each agent at this grid cell and family size (component):
 *      + Find age group by generating a random integer (0-100) and using default age distributions.
 *        Look at code to see the algorithm for family size > 1.
 *      + Set agent position at the center of this grid cell.
 *      + Initialize status and day counters.
 *      + Set age group and family ID.
 *      + Set home location to current grid cell.
 *      + Initialize work location to current grid cell. Actual work location is set in
 *        ExaEpi::read_workerflow().
 *      + Set neighborhood and work neighborhood values. Actual work neighborhood is set
 *        in ExaEpi::read_workerflow().
 *      + Initialize workgroup to 0. It is set in ExaEpi::read_workerflow().
 *      + If age group is 5-17, assign a school based on neighborhood (#assign_school).
 *  + Copy everything to GPU device.
*/
void AgentContainer::initAgentsCensus (iMultiFab& num_residents,    /*!< Number of residents in each community (grid cell);
                                                                         component 0: age under 5,
                                                                         component 1: age group 5-17,
                                                                         component 2: age group 18-29,
                                                                         component 3: age group 30-64,
                                                                         component 4: age group 65+,
                                                                         component 4: total. */
                                       iMultiFab& unit_mf,          /*!< Unit number of each community */
                                       iMultiFab& FIPS_mf,          /*!< FIPS code (component 0) and
                                                                         census tract number (component 1)
                                                                         of each community */
                                       iMultiFab& comm_mf,          /*!< Community number */
                                       DemographicData& demo        /*!< Demographic data */ )
{
    BL_PROFILE("initAgentsCensus");

    const Box& domain = Geom(0).Domain();

    num_residents.setVal(0);
    unit_mf.setVal(-1);
    FIPS_mf.setVal(-1);
    comm_mf.setVal(-1);

    iMultiFab num_families(num_residents.boxArray(), num_residents.DistributionMap(), 7, 0);
    iMultiFab fam_offsets (num_residents.boxArray(), num_residents.DistributionMap(), 7, 0);
    iMultiFab fam_id (num_residents.boxArray(), num_residents.DistributionMap(), 7, 0);
    num_families.setVal(0);

    auto Nunit = demo.Nunit;
    auto Ncommunity = demo.Ncommunity;
    unit_teacher_counts_d.resize(Nunit, 0);
    /* One can decide to define a iMultifab teachercounts -- but, data locality might be challenging*/
    comm_teacher_counts_total_d.resize(Ncommunity, 0);
    comm_teacher_counts_high_d.resize(Ncommunity, 0);
    comm_teacher_counts_middle_d.resize(Ncommunity, 0);
    comm_teacher_counts_elem3_d.resize(Ncommunity, 0);
    comm_teacher_counts_elem4_d.resize(Ncommunity, 0);
    comm_teacher_counts_daycr_d.resize(Ncommunity, 0);

    amrex::Gpu::DeviceVector<long> student_teacher_ratios_d(student_teacher_ratios.size());
    amrex::Gpu::copy(amrex::Gpu::hostToDevice, student_teacher_ratios.begin(), student_teacher_ratios.end(), student_teacher_ratios_d.begin());

#ifdef AMREX_USE_OMP
#pragma omp parallel if (Gpu::notInLaunchRegion())
#endif
    for (MFIter mfi(unit_mf, TilingIfNotGPU()); mfi.isValid(); ++mfi)
    {
        auto unit_arr = unit_mf[mfi].array();
        auto FIPS_arr = FIPS_mf[mfi].array();
        auto comm_arr = comm_mf[mfi].array();
        auto nf_arr = num_families[mfi].array();
        auto nr_arr = num_residents[mfi].array();

        auto unit_on_proc = demo.Unit_on_proc_d.data();
        auto Start = demo.Start_d.data();
        auto FIPS = demo.FIPS_d.data();
        auto Tract = demo.Tract_d.data();
        auto Population = demo.Population_d.data();

        auto H1 = demo.H1_d.data();
        auto H2 = demo.H2_d.data();
        auto H3 = demo.H3_d.data();
        auto H4 = demo.H4_d.data();
        auto H5 = demo.H5_d.data();
        auto H6 = demo.H6_d.data();
        auto H7 = demo.H7_d.data();

        auto N5  = demo.N5_d.data();
        auto N17 = demo.N17_d.data();
        //auto N29 = demo.N29_d.data();
        //auto N64 = demo.N64_d.data();
        //auto N65plus = demo.N65plus_d.data();

        auto ratios = student_teacher_ratios_d.dataPtr();
        auto unit_teacher_counts_d_ptr = unit_teacher_counts_d.data();
        auto comm_teacher_counts_total_d_ptr = comm_teacher_counts_total_d.data();
        auto comm_teacher_counts_high_d_ptr = comm_teacher_counts_high_d.data();
        auto comm_teacher_counts_middle_d_ptr = comm_teacher_counts_middle_d.data();
        auto comm_teacher_counts_elem3_d_ptr = comm_teacher_counts_elem3_d.data();
        auto comm_teacher_counts_elem4_d_ptr = comm_teacher_counts_elem4_d.data();
        auto comm_teacher_counts_daycr_d_ptr = comm_teacher_counts_daycr_d.data();

        auto bx = mfi.tilebox();
        amrex::ParallelForRNG(bx, [=] AMREX_GPU_DEVICE (int i, int j, int k, amrex::RandomEngine const& engine) noexcept
        {
            int community = (int) domain.index(IntVect(AMREX_D_DECL(i, j, k)));
            if (community >= Ncommunity) { return; }
            comm_arr(i, j, k) = community;

            int unit = 0;
            while (community >= Start[unit+1]) { unit++; }
            unit_on_proc[unit] = 1;
            unit_arr(i, j, k) = unit;
            FIPS_arr(i, j, k, 0) = FIPS[unit];
            FIPS_arr(i, j, k, 1) = Tract[unit];

            int community_size;
            if (Population[unit] < (1000 + 2000*(community - Start[unit]))) {
                community_size = 0;  /* Don't set up any residents; workgroup-only */
            }
            else {
                community_size = 2000;   /* Standard 2000-person community */
            }

            int p_hh[7] = {330, 670, 800, 900, 970, 990, 1000};
            int num_hh = H1[unit] + H2[unit] + H3[unit] +
                H4[unit] + H5[unit] + H6[unit] + H7[unit];
            if (num_hh) {
                p_hh[0] = 1000 * H1[unit] / num_hh;
                p_hh[1] = 1000* (H1[unit] + H2[unit]) / num_hh;
                p_hh[2] = 1000* (H1[unit] + H2[unit] + H3[unit]) / num_hh;
                p_hh[3] = 1000* (H1[unit] + H2[unit] + H3[unit] + H4[unit]) / num_hh;
                p_hh[4] = 1000* (H1[unit] + H2[unit] + H3[unit] +
                                 H4[unit] + H5[unit]) / num_hh;
                p_hh[5] = 1000* (H1[unit] + H2[unit] + H3[unit] +
                                 H4[unit] + H5[unit] + H6[unit]) / num_hh;
                p_hh[6] = 1000;
            }

            int npeople = 0;
            while (npeople < community_size + 1) {
                int il  = amrex::Random_int(1000, engine);

                int family_size = 1;
                while (il > p_hh[family_size]) { ++family_size; }
                AMREX_ASSERT(family_size > 0);
                AMREX_ASSERT(family_size <= 7);

                nf_arr(i, j, k, family_size-1) += 1;
                npeople += family_size;
            }

            AMREX_ASSERT(npeople == nf_arr(i, j, k, 0) +
                         2*nf_arr(i, j, k, 1) +
                         3*nf_arr(i, j, k, 2) +
                         4*nf_arr(i, j, k, 3) +
                         5*nf_arr(i, j, k, 4) +
                         6*nf_arr(i, j, k, 5) +
                         7*nf_arr(i, j, k, 6));

            nr_arr(i, j, k, 5) = npeople;
        });

        int nagents;
        int ncomp = num_families[mfi].nComp();
        int ncell = num_families[mfi].numPts();
        {
            BL_PROFILE("setPopulationCounts_prefixsum")
            const int* in = num_families[mfi].dataPtr();
            int* out = fam_offsets[mfi].dataPtr();
            nagents = Scan::PrefixSum<int>(ncomp*ncell,
                            [=] AMREX_GPU_DEVICE (int i) -> int {
                                int comp = i / ncell;
                                return (comp+1)*in[i];
                            },
                            [=] AMREX_GPU_DEVICE (int i, int const& x) { out[i] = x; },
                                               Scan::Type::exclusive, Scan::retSum);
        }
        {
            BL_PROFILE("setFamily_id_prefixsum")
            const int* in = num_families[mfi].dataPtr();
            int* out = fam_id[mfi].dataPtr();
            Scan::PrefixSum<int>(ncomp*ncell,
                                 [=] AMREX_GPU_DEVICE (int i) -> int {
                                     return in[i];
                                 },
                                 [=] AMREX_GPU_DEVICE (int i, int const& x) { out[i] = x; },
                                 Scan::Type::exclusive, Scan::retSum);
        }

        auto offset_arr = fam_offsets[mfi].array();
        auto fam_id_arr = fam_id[mfi].array();
        auto& agents_tile = DefineAndReturnParticleTile(0, mfi);
        agents_tile.resize(nagents);
        auto aos = &agents_tile.GetArrayOfStructs()[0];
        auto& soa = agents_tile.GetStructOfArrays();

        auto age_group_ptr = soa.GetIntData(IntIdx::age_group).data();
        auto family_ptr = soa.GetIntData(IntIdx::family).data();
        auto home_i_ptr = soa.GetIntData(IntIdx::home_i).data();
        auto home_j_ptr = soa.GetIntData(IntIdx::home_j).data();
        auto work_i_ptr = soa.GetIntData(IntIdx::work_i).data();
        auto work_j_ptr = soa.GetIntData(IntIdx::work_j).data();
        auto nborhood_ptr = soa.GetIntData(IntIdx::nborhood).data();
        auto school_ptr = soa.GetIntData(IntIdx::school).data();
        auto workgroup_ptr = soa.GetIntData(IntIdx::workgroup).data();
        auto work_nborhood_ptr = soa.GetIntData(IntIdx::work_nborhood).data();

        int i_RT = IntIdx::nattribs;
        int r_RT = RealIdx::nattribs;
        int n_disease = m_num_diseases;

        GpuArray<int*,ExaEpi::max_num_diseases> status_ptrs;
        GpuArray<ParticleReal*,ExaEpi::max_num_diseases> counter_ptrs;
        for (int d = 0; d < n_disease; d++) {
            status_ptrs[d] = soa.GetIntData(i_RT+i0(d)+IntIdxDisease::status).data();
            counter_ptrs[d] = soa.GetRealData(r_RT+r0(d)+RealIdxDisease::disease_counter).data();
        }

        auto timer_ptr = soa.GetRealData(RealIdx::treatment_timer).data();
        auto dx = ParticleGeom(0).CellSizeArray();
        auto my_proc = ParallelDescriptor::MyProc();

        auto student_counts_arr = student_counts[mfi].array();

        Long pid;
#ifdef AMREX_USE_OMP
#pragma omp critical (init_agents_nextid)
#endif
        {
            pid = PType::NextID();
            PType::NextID(pid+nagents);
        }
        AMREX_ALWAYS_ASSERT_WITH_MESSAGE(
            static_cast<Long>(pid + nagents) < LastParticleID,
            "Error: overflow on agent id numbers!");

        amrex::ParallelForRNG(bx, ncomp, [=] AMREX_GPU_DEVICE (int i, int j, int k, int n, amrex::RandomEngine const& engine) noexcept
        {
            int nf = nf_arr(i, j, k, n);
            if (nf == 0) return;

            int unit = unit_arr(i, j, k);
            int community = comm_arr(i, j, k);
            int family_id_start = fam_id_arr(i, j, k, n);
            int family_size = n + 1;
            int num_to_add = family_size * nf;

            int community_size;
            if (Population[unit] < (1000 + 2000*(community - Start[unit]))) {
                community_size = 0;  /* Don't set up any residents; workgroup-only */
            }
            else {
                community_size = 2000;   /* Standard 2000-person community */
            }

            int p_schoolage = 0;
            if (community_size) {  // Only bother for residential communities
                if (N5[unit] + N17[unit]) {
                    p_schoolage = 100*N17[unit] / (N5[unit] + N17[unit]);
                }
                else {
                    p_schoolage = 76;
                }
            }

            int start = offset_arr(i, j, k, n);
            int nborhood = 0;
            for (int ii = 0; ii < num_to_add; ++ii) {
                int ip = start + ii;
                auto& agent = aos[ip];
                int il2 = amrex::Random_int(100, engine);
                if (ii % family_size == 0) {
                    nborhood = amrex::Random_int(4, engine);
                }
                int age_group = -1;

                if (family_size == 1) {
                    if (il2 < 28) { age_group = 4; }      /* single adult age 65+   */
                    else if (il2 < 68) { age_group = 3; } /* age 30-64 (ASSUME 40%) */
                    else { age_group = 2; }               /* single adult age 19-29 */
                    nr_arr(i, j, k, age_group) += 1;
                } else if (family_size == 2) {
                    if (il2 == 0) {
                        /* 1% probability of one parent + one child */
                        int il3 = amrex::Random_int(100, engine);
                        if (il3 < 2) { age_group = 4; }        /* one parent, age 65+ */
                        else if (il3 < 62) { age_group = 3; }  /* one parent 30-64 (ASSUME 60%) */
                        else { age_group = 2; }                /* one parent 19-29 */
                        nr_arr(i, j, k, age_group) += 1;
                        if (((int) amrex::Random_int(100, engine)) < p_schoolage) {
                            age_group = 1; /* 22.0% of total population ages 5-18 */
                        } else {
                            age_group = 0;   /* 6.8% of total population ages 0-4 */
                        }
                        nr_arr(i, j, k, age_group) += 1;
                    } else {
                        /* 2 adults, 28% over 65 (ASSUME both same age group) */
                        if (il2 < 28) { age_group = 4; }      /* single adult age 65+ */
                        else if (il2 < 68) { age_group = 3; } /* age 30-64 (ASSUME 40%) */
                        else { age_group = 2; }               /* single adult age 19-29 */
                        nr_arr(i, j, k, age_group) += 2;
                    }
                }

                if (family_size > 2) {
                    /* ASSUME 2 adults, of the same age group */
                    if (il2 < 2) { age_group = 4; }  /* parents are age 65+ */
                    else if (il2 < 62) { age_group = 3; }  /* parents 30-64 (ASSUME 60%) */
                    else { age_group = 2; }  /* parents 19-29 */
                    nr_arr(i, j, k, age_group) += 2;

                    /* Now pick the children's age groups */
                    for (int nc = 2; nc < family_size; ++nc) {
                        if (((int) amrex::Random_int(100, engine)) < p_schoolage) {
                            age_group = 1; /* 22.0% of total population ages 5-18 */
                        } else {
                            age_group = 0;   /* 6.8% of total population ages 0-4 */
                        }
                        nr_arr(i, j, k, age_group) += 1;
                    }
                }

                agent.pos(0) = (i + 0.5_rt)*dx[0];
                agent.pos(1) = (j + 0.5_rt)*dx[1];
                agent.id()  = pid+ip;
                agent.cpu() = my_proc;

                for (int d = 0; d < n_disease; d++) {
                    status_ptrs[d][ip] = 0;
                    counter_ptrs[d][ip] = 0.0_rt;
                }
                timer_ptr[ip] = 0.0_rt;
                age_group_ptr[ip] = age_group;
                family_ptr[ip] = family_id_start + (ii / family_size);
                home_i_ptr[ip] = i;
                home_j_ptr[ip] = j;
                work_i_ptr[ip] = i;
                work_j_ptr[ip] = j;
                nborhood_ptr[ip] = nborhood;
                work_nborhood_ptr[ip] = nborhood;
                workgroup_ptr[ip] = 0;

                if (age_group == 0) {
                    school_ptr[ip] = 5; // note - need to handle playgroups
                } else if (age_group == 1) {
                    school_ptr[ip] = assign_school(nborhood, engine);
                } else {
<<<<<<< HEAD
                    school_ptr[ip] = 0; // keep negative values for school closed
=======
                    school_ptr[ip] = 0; // only use negative values to indicate school closed
>>>>>>> 550b5a95
                }

                // Increment the appropriate student counter based on the school assignment
                if (school_ptr[ip] == SchoolType::elem_3) {
                    amrex::Gpu::Atomic::AddNoRet(&student_counts_arr(i, j, k, SchoolType::elem_3), 1);
                } else if (school_ptr[ip] == SchoolType::elem_4) {
                    amrex::Gpu::Atomic::AddNoRet(&student_counts_arr(i, j, k, SchoolType::elem_4), 1);
                } else if (school_ptr[ip] == SchoolType::middle) {
                    amrex::Gpu::Atomic::AddNoRet(&student_counts_arr(i, j, k, SchoolType::middle), 1);
                } else if (school_ptr[ip] == SchoolType::high) {
                    amrex::Gpu::Atomic::AddNoRet(&student_counts_arr(i, j, k, SchoolType::high), 1);
                } else if (school_ptr[ip] == SchoolType::day_care) {
                    amrex::Gpu::Atomic::AddNoRet(&student_counts_arr(i, j, k, SchoolType::day_care), 1);
                }

                if (school_ptr[ip]>0) {amrex::Gpu::Atomic::AddNoRet(&student_counts_arr(i, j, k, SchoolType::total), 1); }

            }
        });

        amrex::ParallelFor(bx,
            [=] AMREX_GPU_DEVICE (int i, int j, int k) noexcept
        {
            int comm = comm_arr(i,j,k);

            comm_teacher_counts_high_d_ptr[comm]   = (int)((student_counts_arr(i, j, k, SchoolType::high))     / (ratios[SchoolType::high]));
            comm_teacher_counts_middle_d_ptr[comm] = (int)((student_counts_arr(i, j, k, SchoolType::middle))   / (ratios[SchoolType::middle]));
            comm_teacher_counts_elem3_d_ptr[comm]  = (int)((student_counts_arr(i, j, k, SchoolType::elem_3))   / (ratios[SchoolType::elem_3]));
            comm_teacher_counts_elem4_d_ptr[comm]  = (int)((student_counts_arr(i, j, k, SchoolType::elem_4))   / (ratios[SchoolType::elem_4]));
            comm_teacher_counts_daycr_d_ptr[comm]  = (int)((student_counts_arr(i, j, k, SchoolType::day_care)) / (ratios[SchoolType::day_care]));

            int total = comm_teacher_counts_high_d_ptr[comm]
                      + comm_teacher_counts_middle_d_ptr[comm]
                      + comm_teacher_counts_elem3_d_ptr[comm]
                      + comm_teacher_counts_elem4_d_ptr[comm]
                      + comm_teacher_counts_daycr_d_ptr[comm];
            comm_teacher_counts_total_d_ptr[comm] = total;
            amrex::Gpu::Atomic::AddNoRet(&unit_teacher_counts_d_ptr[unit_arr(i,j,k,0)],total);
        });
    }

    demo.CopyToHostAsync(demo.Unit_on_proc_d, demo.Unit_on_proc);
    amrex::Gpu::streamSynchronize();
}

/*! \brief Send agents on a random walk around the neighborhood

    For each agent, set its position to a random one near its current position
*/
void AgentContainer::moveAgentsRandomWalk ()
{
    BL_PROFILE("AgentContainer::moveAgentsRandomWalk");

    for (int lev = 0; lev <= finestLevel(); ++lev)
    {
        const auto dx = Geom(lev).CellSizeArray();
        auto& plev  = GetParticles(lev);

#ifdef AMREX_USE_OMP
#pragma omp parallel if (Gpu::notInLaunchRegion())
#endif
        for(MFIter mfi = MakeMFIter(lev, TilingIfNotGPU()); mfi.isValid(); ++mfi)
        {
            int gid = mfi.index();
            int tid = mfi.LocalTileIndex();
            auto& ptile = plev[std::make_pair(gid, tid)];
            auto& aos   = ptile.GetArrayOfStructs();
            ParticleType* pstruct = &(aos[0]);
            const size_t np = aos.numParticles();

            amrex::ParallelForRNG( np,
            [=] AMREX_GPU_DEVICE (int i, RandomEngine const& engine) noexcept
            {
                ParticleType& p = pstruct[i];
                p.pos(0) += static_cast<ParticleReal> ((2*amrex::Random(engine)-1)*dx[0]);
                p.pos(1) += static_cast<ParticleReal> ((2*amrex::Random(engine)-1)*dx[1]);
            });
        }
    }
}

/*! \brief Move agents to work

    For each agent, set its position to the work community (IntIdx::work_i, IntIdx::work_j)
*/
void AgentContainer::moveAgentsToWork ()
{
    BL_PROFILE("AgentContainer::moveAgentsToWork");

    for (int lev = 0; lev <= finestLevel(); ++lev)
    {
        const auto dx = Geom(lev).CellSizeArray();
        auto& plev  = GetParticles(lev);

#ifdef AMREX_USE_OMP
#pragma omp parallel if (Gpu::notInLaunchRegion())
#endif
        for(MFIter mfi = MakeMFIter(lev, TilingIfNotGPU()); mfi.isValid(); ++mfi)
        {
            int gid = mfi.index();
            int tid = mfi.LocalTileIndex();
            auto& ptile = plev[std::make_pair(gid, tid)];
            auto& aos   = ptile.GetArrayOfStructs();
            ParticleType* pstruct = &(aos[0]);
            const size_t np = aos.numParticles();

            auto& soa = ptile.GetStructOfArrays();
            auto work_i_ptr = soa.GetIntData(IntIdx::work_i).data();
            auto work_j_ptr = soa.GetIntData(IntIdx::work_j).data();

            amrex::ParallelFor( np,
            [=] AMREX_GPU_DEVICE (int ip) noexcept
            {
                ParticleType& p = pstruct[ip];
                p.pos(0) = (work_i_ptr[ip] + 0.5_prt)*dx[0];
                p.pos(1) = (work_j_ptr[ip] + 0.5_prt)*dx[1];
            });
        }
    }

    m_at_work = true;
}

/*! \brief Move agents to home

    For each agent, set its position to the home community (IntIdx::home_i, IntIdx::home_j)
*/
void AgentContainer::moveAgentsToHome ()
{
    BL_PROFILE("AgentContainer::moveAgentsToHome");

    for (int lev = 0; lev <= finestLevel(); ++lev)
    {
        const auto dx = Geom(lev).CellSizeArray();
        auto& plev  = GetParticles(lev);

#ifdef AMREX_USE_OMP
#pragma omp parallel if (Gpu::notInLaunchRegion())
#endif
        for(MFIter mfi = MakeMFIter(lev, TilingIfNotGPU()); mfi.isValid(); ++mfi)
        {
            int gid = mfi.index();
            int tid = mfi.LocalTileIndex();
            auto& ptile = plev[std::make_pair(gid, tid)];
            auto& aos   = ptile.GetArrayOfStructs();
            ParticleType* pstruct = &(aos[0]);
            const size_t np = aos.numParticles();

            auto& soa = ptile.GetStructOfArrays();
            auto home_i_ptr = soa.GetIntData(IntIdx::home_i).data();
            auto home_j_ptr = soa.GetIntData(IntIdx::home_j).data();

            amrex::ParallelFor( np,
            [=] AMREX_GPU_DEVICE (int ip) noexcept
            {
                ParticleType& p = pstruct[ip];
                p.pos(0) = (home_i_ptr[ip] + 0.5_prt)*dx[0];
                p.pos(1) = (home_j_ptr[ip] + 0.5_prt)*dx[1];
            });
        }
    }

    m_at_work = false;
}

/*! \brief Move agents randomly

    For each agent, set its position to a random location with a probabilty of 0.01%
*/
void AgentContainer::moveRandomTravel ()
{
    BL_PROFILE("AgentContainer::moveRandomTravel");

    for (int lev = 0; lev <= finestLevel(); ++lev)
    {
        auto& plev  = GetParticles(lev);

#ifdef AMREX_USE_OMP
#pragma omp parallel if (Gpu::notInLaunchRegion())
#endif
        for(MFIter mfi = MakeMFIter(lev, TilingIfNotGPU()); mfi.isValid(); ++mfi)
        {
            int gid = mfi.index();
            int tid = mfi.LocalTileIndex();
            auto& ptile = plev[std::make_pair(gid, tid)];
            auto& aos   = ptile.GetArrayOfStructs();
            ParticleType* pstruct = &(aos[0]);
            const size_t np = aos.numParticles();

            amrex::ParallelForRNG( np,
            [=] AMREX_GPU_DEVICE (int i, RandomEngine const& engine) noexcept
            {
                ParticleType& p = pstruct[i];

                if (amrex::Random(engine) < 0.0001) {
                    p.pos(0) = 3000*amrex::Random(engine);
                    p.pos(1) = 3000*amrex::Random(engine);
                }
            });
        }
    }
}

/*! \brief Updates disease status of each agent at a given step and also updates a MultiFab
    that tracks disease statistics (hospitalization, ICU, ventilator, and death) in a community.

    At a given step, update the disease status of each agent based on the following overall logic:
    + If agent status is #Status::never or #Status::susceptible, do nothing
    + If agent status is #Status::infected, then
      + Increment its counter by 1 day
      + If counter is within incubation period, do nothing more
      + Else, use hospitalization probabilities (by age group)
        to decide if agent is hospitalized. If yes, use age group to set hospital timer. Also, use
        age-group-wise probabilities to move agent to ICU and then to ventilator. Adjust timer
        accordingly.
      + Update the community-wise disease stats tracker MultiFab according to hospitalization/ICU/vent
        status (using the agent's home community)
      + Else (beyond 3 days), count down hospital timer if agent is hospitalized. At end of hospital
        stay, determine if agent is #Status dead or #Status::immune. For non-hospitalized agents,
        set them to #Status::immune after incubation length + infection length days.

    The input argument is a MultiFab with 4 components corresponding to "hospitalizations", "ICU",
    "ventilator", and "death". It contains the cumulative totals of these quantities for each
    community as the simulation progresses.
*/
void AgentContainer::updateStatus (MFPtrVec& a_disease_stats /*!< Community-wise disease stats tracker */)
{
    BL_PROFILE("AgentContainer::updateStatus");

    for (int lev = 0; lev <= finestLevel(); ++lev)
    {
        auto& plev  = GetParticles(lev);

#ifdef AMREX_USE_OMP
#pragma omp parallel if (Gpu::notInLaunchRegion())
#endif
        for(MFIter mfi = MakeMFIter(lev, TilingIfNotGPU()); mfi.isValid(); ++mfi)
        {
            int gid = mfi.index();
            int tid = mfi.LocalTileIndex();
            auto& ptile = plev[std::make_pair(gid, tid)];
            auto& soa   = ptile.GetStructOfArrays();
            const auto np = ptile.numParticles();

            auto age_group_ptr = soa.GetIntData(IntIdx::age_group).data();
            auto home_i_ptr = soa.GetIntData(IntIdx::home_i).data();
            auto home_j_ptr = soa.GetIntData(IntIdx::home_j).data();
            auto withdrawn_ptr = soa.GetIntData(IntIdx::withdrawn).data();
            auto timer_ptr = soa.GetRealData(RealIdx::treatment_timer).data();

            int i_RT = IntIdx::nattribs;
            int r_RT = RealIdx::nattribs;
            int n_disease = m_num_diseases;

            for (int d = 0; d < n_disease; d++) {

                auto status_ptr      = soa.GetIntData(i_RT+i0(d)+IntIdxDisease::status).data();
                auto symptomatic_ptr = soa.GetIntData(i_RT+i0(d)+IntIdxDisease::symptomatic).data();

                auto counter_ptr           = soa.GetRealData(r_RT+r0(d)+RealIdxDisease::disease_counter).data();
                auto prob_ptr              = soa.GetRealData(r_RT+r0(d)+RealIdxDisease::prob).data();
                auto incubation_period_ptr = soa.GetRealData(r_RT+r0(d)+RealIdxDisease::incubation_period).data();
                auto infectious_period_ptr = soa.GetRealData(r_RT+r0(d)+RealIdxDisease::infectious_period).data();
                auto symptomdev_period_ptr = soa.GetRealData(r_RT+r0(d)+RealIdxDisease::symptomdev_period).data();

                auto* lparm = d_parm[d];
                auto ds_arr = (*a_disease_stats[d])[mfi].array();

                struct DiseaseStats
                {
                    enum {
                        hospitalization = 0,
                        ICU,
                        ventilator,
                        death
                    };
                };

                auto symptomatic_withdraw = m_symptomatic_withdraw;
                auto symptomatic_withdraw_compliance = m_symptomatic_withdraw_compliance;

                auto mean_immune_time = h_parm[d]->mean_immune_time;
                auto immune_time_spread = h_parm[d]->immune_time_spread;

                // Track hospitalization, ICU, ventilator, and fatalities
                Real CHR[] = {.0104_rt, .0104_rt, .070_rt, .28_rt, 1.0_rt};  // sick -> hospital probabilities
                Real CIC[] = {.24_rt, .24_rt, .24_rt, .36_rt, .35_rt};      // hospital -> ICU probabilities
                Real CVE[] = {.12_rt, .12_rt, .12_rt, .22_rt, .22_rt};      // ICU -> ventilator probabilities
                Real CVF[] = {.20_rt, .20_rt, .20_rt, 0.45_rt, 1.26_rt};    // ventilator -> dead probilities
                amrex::ParallelForRNG( np,
                                       [=] AMREX_GPU_DEVICE (int i, amrex::RandomEngine const& engine) noexcept
                {
                    prob_ptr[i] = 1.0_rt;
                    if ( status_ptr[i] == Status::never ||
                         status_ptr[i] == Status::susceptible ) {
                        return;
                    }
                    else if (status_ptr[i] == Status::immune) {
                        counter_ptr[i] -= 1.0_rt;
                        if (counter_ptr[i] < 0.0_rt) {
                            counter_ptr[i] = 0.0_rt;
                            timer_ptr[i] = 0.0_rt;
                            status_ptr[i] = Status::susceptible;
                            return;
                        }
                    }
                    else if (status_ptr[i] == Status::infected) {
                        counter_ptr[i] += 1;
                        if (counter_ptr[i] == 1) {
                            if (amrex::Random(engine) < lparm->p_asymp[0]) {
                                symptomatic_ptr[i] = SymptomStatus::asymptomatic;
                            } else {
                                symptomatic_ptr[i] = SymptomStatus::presymptomatic;
                            }
                        }
                        if (counter_ptr[i] == amrex::Math::floor(symptomdev_period_ptr[i])) {
                            if (symptomatic_ptr[i] != SymptomStatus::asymptomatic) {
                                symptomatic_ptr[i] = SymptomStatus::symptomatic;
                            }
                            if (    (symptomatic_ptr[i] == SymptomStatus::symptomatic)
                                &&  (symptomatic_withdraw)
                                &&  (amrex::Random(engine) < symptomatic_withdraw_compliance)) {
                                withdrawn_ptr[i] = 1;
                            }
                        }
                        if (counter_ptr[i] < incubation_period_ptr[i]) {
                            // incubation phase
                            return;
                        }
                        if (counter_ptr[i] == amrex::Math::ceil(incubation_period_ptr[i])) {
                            // decide if hospitalized
                            Real p_hosp = CHR[age_group_ptr[i]];
                            if (amrex::Random(engine) < p_hosp) {
                                withdrawn_ptr[i] = 1; // withdraw all agents in hospital
                                if ((age_group_ptr[i]) < 3) {  // age groups 0-4, 5-18, 19-29
                                    timer_ptr[i] = 3;  // Ages 0-49 hospitalized for 3.1 days
                                }
                                else if (age_group_ptr[i] == 4) {
                                    timer_ptr[i] = 7;  // Age 65+ hospitalized for 6.5 days
                                }
                                else if (amrex::Random(engine) < 0.57) {
                                    timer_ptr[i] = 3;  // Proportion of 30-64 that is under 50
                                }
                                else {
                                    timer_ptr[i] = 8;  // Age 50-64 hospitalized for 7.8 days
                                }
                                amrex::Gpu::Atomic::AddNoRet(
                                    &ds_arr(home_i_ptr[i], home_j_ptr[i], 0,
                                            DiseaseStats::hospitalization), 1.0_rt);
                                if (amrex::Random(engine) < CIC[age_group_ptr[i]]) {
                                    //std::printf("putting h in icu \n");
                                    timer_ptr[i] += 10;  // move to ICU
                                    amrex::Gpu::Atomic::AddNoRet(
                                        &ds_arr(home_i_ptr[i], home_j_ptr[i], 0,
                                                DiseaseStats::ICU), 1.0_rt);
                                    if (amrex::Random(engine) < CVE[age_group_ptr[i]]) {
                                        //std::printf("putting icu on v \n");
                                        amrex::Gpu::Atomic::AddNoRet(
                                        &ds_arr(home_i_ptr[i], home_j_ptr[i], 0,
                                                DiseaseStats::ventilator), 1.0_rt);
                                        timer_ptr[i] += 10;  // put on ventilator
                                    }
                                }
                            }
                        } else {
                            if (timer_ptr[i] > 0.0_rt) {
                                // do hospital things
                                timer_ptr[i] -= 1.0_rt;
                                if (timer_ptr[i] == 0) {
                                    if (CVF[age_group_ptr[i]] > 2.0_rt) {
                                        if (amrex::Random(engine) < (CVF[age_group_ptr[i]] - 2.0_rt)) {
                                            amrex::Gpu::Atomic::AddNoRet(
                                                &ds_arr(home_i_ptr[i], home_j_ptr[i], 0,
                                                        DiseaseStats::death), 1.0_rt);
                                            status_ptr[i] = Status::dead;
                                        }
                                    }
                                    amrex::Gpu::Atomic::AddNoRet(
                                                                 &ds_arr(home_i_ptr[i], home_j_ptr[i], 0,
                                                                         DiseaseStats::hospitalization), -1.0_rt);
                                    if (status_ptr[i] != Status::dead) {
                                        status_ptr[i] = Status::immune;  // If alive, hospitalized patient recovers
                                        counter_ptr[i] = (mean_immune_time - immune_time_spread) + 2.0_rt*immune_time_spread*amrex::Random(engine);
                                        symptomatic_ptr[i] = SymptomStatus::presymptomatic;
                                        withdrawn_ptr[i] = 0;
                                    }
                                }
                                if (timer_ptr[i] == 10) {
                                    if (CVF[age_group_ptr[i]] > 1.0_rt) {
                                        if (amrex::Random(engine) < (CVF[age_group_ptr[i]] - 1.0_rt)) {
                                            amrex::Gpu::Atomic::AddNoRet(
                                                &ds_arr(home_i_ptr[i], home_j_ptr[i], 0,
                                                        DiseaseStats::death), 1.0_rt);
                                            status_ptr[i] = Status::dead;
                                        }
                                    }
                                    amrex::Gpu::Atomic::AddNoRet(
                                                                 &ds_arr(home_i_ptr[i], home_j_ptr[i], 0,
                                                                         DiseaseStats::hospitalization), -1.0_rt);
                                    amrex::Gpu::Atomic::AddNoRet(
                                                                 &ds_arr(home_i_ptr[i], home_j_ptr[i], 0,
                                                                         DiseaseStats::ICU), -1.0_rt);
                                    if (status_ptr[i] != Status::dead) {
                                        status_ptr[i] = Status::immune;  // If alive, ICU patient recovers
                                        counter_ptr[i] = (mean_immune_time - immune_time_spread) + 2.0_rt*immune_time_spread*amrex::Random(engine);
                                        symptomatic_ptr[i] = SymptomStatus::presymptomatic;
                                        withdrawn_ptr[i] = 0;
                                    }
                                }
                                if (timer_ptr[i] == 20) {
                                    if (amrex::Random(engine) < CVF[age_group_ptr[i]]) {
                                        amrex::Gpu::Atomic::AddNoRet(
                                            &ds_arr(home_i_ptr[i], home_j_ptr[i], 0,
                                                    DiseaseStats::death), 1.0_rt);
                                        status_ptr[i] = Status::dead;
                                    }
                                    amrex::Gpu::Atomic::AddNoRet(
                                                                 &ds_arr(home_i_ptr[i], home_j_ptr[i], 0,
                                                                         DiseaseStats::hospitalization), -1.0_rt);
                                    amrex::Gpu::Atomic::AddNoRet(
                                                                 &ds_arr(home_i_ptr[i], home_j_ptr[i], 0,
                                                                         DiseaseStats::ICU), -1.0_rt);
                                    amrex::Gpu::Atomic::AddNoRet(
                                                                 &ds_arr(home_i_ptr[i], home_j_ptr[i], 0,
                                                                         DiseaseStats::ventilator), -1.0_rt);
                                    if (status_ptr[i] != Status::dead) {
                                        status_ptr[i] = Status::immune;  // If alive, ventilated patient recovers
                                    counter_ptr[i] = (mean_immune_time - immune_time_spread) + 2.0_rt*immune_time_spread*amrex::Random(engine);
                                    symptomatic_ptr[i] = SymptomStatus::presymptomatic;
                                    withdrawn_ptr[i] = 0;
                                    }
                                }
                            }
                            else { // not hospitalized, recover once not infectious
                                if (counter_ptr[i] >= (incubation_period_ptr[i] + infectious_period_ptr[i])) {
                                    status_ptr[i] = Status::immune;
                                    counter_ptr[i] = (mean_immune_time - immune_time_spread) + 2.0_rt*immune_time_spread*amrex::Random(engine);
                                    symptomatic_ptr[i] = SymptomStatus::presymptomatic;
                                    withdrawn_ptr[i] = 0;
                                }
                            }
                        }
                    }
                });
            }
        }
    }
}

/*! \brief Start shelter-in-place */
void AgentContainer::shelterStart ()
{
    BL_PROFILE("AgentContainer::shelterStart");

    amrex::Print() << "Starting shelter in place order \n";

    for (int lev = 0; lev <= finestLevel(); ++lev)
    {
        auto& plev  = GetParticles(lev);

#ifdef AMREX_USE_OMP
#pragma omp parallel if (Gpu::notInLaunchRegion())
#endif
        for(MFIter mfi = MakeMFIter(lev, TilingIfNotGPU()); mfi.isValid(); ++mfi)
        {
            int gid = mfi.index();
            int tid = mfi.LocalTileIndex();
            auto& ptile = plev[std::make_pair(gid, tid)];
            auto& soa   = ptile.GetStructOfArrays();
            const auto np = ptile.numParticles();
            auto withdrawn_ptr = soa.GetIntData(IntIdx::withdrawn).data();

            auto shelter_compliance = m_shelter_compliance;
            amrex::ParallelForRNG( np,
            [=] AMREX_GPU_DEVICE (int i, amrex::RandomEngine const& engine) noexcept
            {
                if (amrex::Random(engine) < shelter_compliance) {
                    withdrawn_ptr[i] = 1;
                }
            });
        }
    }
}

/*! \brief Stop shelter-in-place */
void AgentContainer::shelterStop ()
{
    BL_PROFILE("AgentContainer::shelterStop");

    amrex::Print() << "Stopping shelter in place order \n";

    for (int lev = 0; lev <= finestLevel(); ++lev)
    {
        auto& plev  = GetParticles(lev);

#ifdef AMREX_USE_OMP
#pragma omp parallel if (Gpu::notInLaunchRegion())
#endif
        for(MFIter mfi = MakeMFIter(lev, TilingIfNotGPU()); mfi.isValid(); ++mfi)
        {
            int gid = mfi.index();
            int tid = mfi.LocalTileIndex();
            auto& ptile = plev[std::make_pair(gid, tid)];
            auto& soa   = ptile.GetStructOfArrays();
            const auto np = ptile.numParticles();
            auto withdrawn_ptr = soa.GetIntData(IntIdx::withdrawn).data();

            amrex::ParallelFor( np, [=] AMREX_GPU_DEVICE (int i) noexcept
            {
                withdrawn_ptr[i] = 0;
            });
        }
    }
}

/*! \brief Infect agents based on their current status and the computed probability of infection.
    The infection probability is computed in AgentContainer::interactAgentsHomeWork() or
    AgentContainer::interactAgents() */
void AgentContainer::infectAgents ()
{
    BL_PROFILE("AgentContainer::infectAgents");

    for (int lev = 0; lev <= finestLevel(); ++lev)
    {
        auto& plev  = GetParticles(lev);

#ifdef AMREX_USE_OMP
#pragma omp parallel if (Gpu::notInLaunchRegion())
#endif
        for(MFIter mfi = MakeMFIter(lev, TilingIfNotGPU()); mfi.isValid(); ++mfi)
        {
            int gid = mfi.index();
            int tid = mfi.LocalTileIndex();
            auto& ptile = plev[std::make_pair(gid, tid)];
            auto& soa   = ptile.GetStructOfArrays();
            const auto np = ptile.numParticles();

            int i_RT = IntIdx::nattribs;
            int r_RT = RealIdx::nattribs;
            int n_disease = m_num_diseases;

            for (int d = 0; d < n_disease; d++) {

                auto status_ptr = soa.GetIntData(i_RT+i0(d)+IntIdxDisease::status).data();

                auto counter_ptr           = soa.GetRealData(r_RT+r0(d)+RealIdxDisease::disease_counter).data();
                auto prob_ptr              = soa.GetRealData(r_RT+r0(d)+RealIdxDisease::prob).data();
                auto incubation_period_ptr = soa.GetRealData(r_RT+r0(d)+RealIdxDisease::incubation_period).data();
                auto infectious_period_ptr = soa.GetRealData(r_RT+r0(d)+RealIdxDisease::infectious_period).data();
                auto symptomdev_period_ptr = soa.GetRealData(r_RT+r0(d)+RealIdxDisease::symptomdev_period).data();

                auto* lparm = d_parm[d];

                amrex::ParallelForRNG( np,
                [=] AMREX_GPU_DEVICE (int i, amrex::RandomEngine const& engine) noexcept
                {
                    prob_ptr[i] = 1.0_rt - prob_ptr[i];
                    if ( status_ptr[i] == Status::never ||
                         status_ptr[i] == Status::susceptible ) {
                        if (amrex::Random(engine) < prob_ptr[i]) {
                            status_ptr[i] = Status::infected;
                            counter_ptr[i] = 0.0_rt;
                            incubation_period_ptr[i] = amrex::RandomNormal(lparm->incubation_length_mean, lparm->incubation_length_std, engine);
                            infectious_period_ptr[i] = amrex::RandomNormal(lparm->infectious_length_mean, lparm->infectious_length_std, engine);
                            symptomdev_period_ptr[i] = amrex::RandomNormal(lparm->symptomdev_length_mean, lparm->symptomdev_length_std, engine);
                            return;
                        }
                    }
                });
            }
        }
    }
}

/*! \brief Computes the number of agents with various #Status in each grid cell of the
    computational domain.

    Given a MultiFab with at least 5 x (number of diseases) components that is defined with
    the same box array and distribution mapping as this #AgentContainer, the MultiFab will
    contain (at the end of this function) the following *in each cell*:
    For each disease (d being the disease index):
    + component 5*d+0: total number of agents in this grid cell.
    + component 5*d+1: number of agents that have never been infected (#Status::never)
    + component 5*d+2: number of agents that are infected (#Status::infected)
    + component 5*d+3: number of agents that are immune (#Status::immune)
    + component 5*d+4: number of agents that are susceptible infected (#Status::susceptible)
*/
void AgentContainer::generateCellData (MultiFab& mf /*!< MultiFab with at least 5*m_num_diseases components */) const
{
    BL_PROFILE("AgentContainer::generateCellData");

    const int lev = 0;

    AMREX_ASSERT(OK());
    AMREX_ASSERT(numParticlesOutOfRange(*this, 0) == 0);

    const auto& geom = Geom(lev);
    const auto plo = geom.ProbLoArray();
    const auto dxi = geom.InvCellSizeArray();
    const auto domain = geom.Domain();
    int n_disease = m_num_diseases;

    ParticleToMesh(*this, mf, lev,
        [=] AMREX_GPU_DEVICE (const AgentContainer::ParticleTileType::ConstParticleTileDataType& ptd,
                              int i,
                              Array4<Real> const& count)
        {
            auto p = ptd.m_aos[i];
            auto iv = getParticleCell(p, plo, dxi, domain);

            for (int d = 0; d < n_disease; d++) {
                int status = ptd.m_runtime_idata[i0(d)+IntIdxDisease::status][i];
                Gpu::Atomic::AddNoRet(&count(iv, 5*d+0), 1.0_rt);
                if (status != Status::dead) {
                    Gpu::Atomic::AddNoRet(&count(iv, 5*d+status+1), 1.0_rt);
                }
            }
        }, false);
}

/*! \brief Computes the total number of agents with each #Status

    Returns a vector with 5 components corresponding to each value of #Status; each element is
    the total number of agents at a step with the corresponding #Status (in that order).
*/
std::array<Long, 9> AgentContainer::getTotals (const int a_d /*!< disease index */) {
    BL_PROFILE("getTotals");
    amrex::ReduceOps<ReduceOpSum, ReduceOpSum, ReduceOpSum, ReduceOpSum, ReduceOpSum, ReduceOpSum, ReduceOpSum, ReduceOpSum, ReduceOpSum> reduce_ops;
    auto r = amrex::ParticleReduce<ReduceData<int,int,int,int,int,int,int,int,int>> (
                  *this, [=] AMREX_GPU_DEVICE (const AgentContainer::ParticleTileType::ConstParticleTileDataType& ptd, const int i) noexcept
                  -> amrex::GpuTuple<int,int,int,int,int,int,int,int,int>
              {
                  int s[9] = {0, 0, 0, 0, 0, 0, 0, 0, 0};
                  auto status = ptd.m_runtime_idata[i0(a_d)+IntIdxDisease::status][i];

                  AMREX_ALWAYS_ASSERT(status >= 0);
                  AMREX_ALWAYS_ASSERT(status <= 4);

                  s[status] = 1;

                  if (status == Status::infected) {  // exposed
                      if (notInfectiousButInfected(i, ptd, a_d)) {
                          s[5] = 1;  // exposed, but not infectious
                      } else { // infectious
                          if (ptd.m_runtime_idata[i0(a_d)+IntIdxDisease::symptomatic][i] == SymptomStatus::asymptomatic) {
                              s[6] = 1;  // asymptomatic and will remain so
                          }
                          else if (ptd.m_runtime_idata[i0(a_d)+IntIdxDisease::symptomatic][i] == SymptomStatus::presymptomatic) {
                              s[7] = 1;  // asymptomatic but will develop symptoms
                          }
                          else if (ptd.m_runtime_idata[i0(a_d)+IntIdxDisease::symptomatic][i] == SymptomStatus::symptomatic) {
                              s[8] = 1;  // Infectious and symptomatic
                          } else {
                              amrex::Abort("how did I get here?");
                          }
                      }
                  }
                  return {s[0], s[1], s[2], s[3], s[4], s[5], s[6], s[7], s[8]};
              }, reduce_ops);

    std::array<Long, 9> counts = {amrex::get<0>(r), amrex::get<1>(r), amrex::get<2>(r), amrex::get<3>(r),
                                  amrex::get<4>(r), amrex::get<5>(r), amrex::get<6>(r), amrex::get<7>(r),
                                  amrex::get<8>(r)};
    ParallelDescriptor::ReduceLongSum(&counts[0], 9, ParallelDescriptor::IOProcessorNumber());
    return counts;
}

/*! \brief Interaction and movement of agents during morning commute
 *
 * + Move agents to work
 * + Simulate interactions during morning commute (public transit/carpool/etc ?)
*/
void AgentContainer::morningCommute ( MultiFab& /*a_mask_behavior*/ /*!< Masking behavior */ )
{
    BL_PROFILE("AgentContainer::morningCommute");
    //if (haveInteractionModel(ExaEpi::InteractionNames::transit)) {
    //    m_interactions[ExaEpi::InteractionNames::transit]->interactAgents( *this, a_mask_behavior );
    //}
    moveAgentsToWork();
}

/*! \brief Interaction and movement of agents during evening commute
 *
 * + Simulate interactions during evening commute (public transit/carpool/etc ?)
 * + Simulate interactions at locations agents may stop by on their way home
 * + Move agents to home
*/
void AgentContainer::eveningCommute ( MultiFab& /*a_mask_behavior*/ /*!< Masking behavior */ )
{
    BL_PROFILE("AgentContainer::eveningCommute");
    //if (haveInteractionModel(ExaEpi::InteractionNames::transit)) {
    //    m_interactions[ExaEpi::InteractionNames::transit]->interactAgents( *this, a_mask_behavior );
    //}
    //if (haveInteractionModel(ExaEpi::InteractionNames::grocery_store)) {
    //    m_interactions[ExaEpi::InteractionNames::grocery_store]->interactAgents( *this, a_mask_behavior );
    //}
    moveAgentsToHome();
}

/*! \brief Interaction of agents during day time - work and school */
void AgentContainer::interactDay ( MultiFab& a_mask_behavior /*!< Masking behavior */ )
{
    BL_PROFILE("AgentContainer::interactDay");
    if (haveInteractionModel(ExaEpi::InteractionNames::work)) {
        m_interactions[ExaEpi::InteractionNames::work]->interactAgents( *this, a_mask_behavior );
    }
    if (haveInteractionModel(ExaEpi::InteractionNames::school)) {
        m_interactions[ExaEpi::InteractionNames::school]->interactAgents( *this, a_mask_behavior );
    }
    if (haveInteractionModel(ExaEpi::InteractionNames::nborhood)) {
        m_interactions[ExaEpi::InteractionNames::nborhood]->interactAgents( *this, a_mask_behavior );
    }
}

/*! \brief Interaction of agents during evening (after work) - social stuff */
void AgentContainer::interactEvening ( MultiFab& /*a_mask_behavior*/ /*!< Masking behavior */ )
{
    BL_PROFILE("AgentContainer::interactEvening");
}

/*! \brief Interaction of agents during nighttime time - at home */
void AgentContainer::interactNight ( MultiFab& a_mask_behavior /*!< Masking behavior */ )
{
    BL_PROFILE("AgentContainer::interactNight");
    if (haveInteractionModel(ExaEpi::InteractionNames::home)) {
        m_interactions[ExaEpi::InteractionNames::home]->interactAgents( *this, a_mask_behavior );
    }
    if (haveInteractionModel(ExaEpi::InteractionNames::nborhood)) {
        m_interactions[ExaEpi::InteractionNames::nborhood]->interactAgents( *this, a_mask_behavior );
    }
}

void AgentContainer::updateSchoolInfection(DemographicData& demo, iMultiFab& unit_mf, iMultiFab& comm_mf,iMultiFab& a_school_stats /*!< Community-wise school infection stats and status tracker */)
{
    BL_PROFILE("AgentContainer::updateSchoolInfo");

    struct SchoolDismissal
    {
        enum {
            ByCommunity = 0,   /*!< whether school is open or close */
            BySchool,   /*!< total infected student in community if school open */
            ByUnit  /*!< day count of school being closed */
        };
    };

    amrex::ParmParse pp("agent");
    std::string school_dismissal_option = "by_community";
    pp.query("school_dismissal_option", school_dismissal_option);
    int school_dismissal_flag;
    if (school_dismissal_option == "by_community"){school_dismissal_flag = SchoolDismissal::ByCommunity; }
    else if (school_dismissal_option == "by_school"){school_dismissal_flag = SchoolDismissal::BySchool; }
    else if (school_dismissal_option == "by_unit"){school_dismissal_flag = SchoolDismissal::ByUnit; }

    for (int lev = 0; lev <= finestLevel(); ++lev)
    {
        auto& plev = GetParticles(lev);

#ifdef AMREX_USE_OMP
#pragma omp parallel if (Gpu::notInLaunchRegion())
#endif
        for (MFIter mfi = MakeMFIter(lev, TilingIfNotGPU()); mfi.isValid(); ++mfi)
        {
            int gid = mfi.index();
            int tid = mfi.LocalTileIndex();
            auto& ptile = plev[std::make_pair(gid, tid)];
            auto& soa = ptile.GetStructOfArrays();
            const auto np = ptile.numParticles();

            auto age_group_ptr = soa.GetIntData(IntIdx::age_group).data();
            auto home_i_ptr = soa.GetIntData(IntIdx::home_i).data();
            auto home_j_ptr = soa.GetIntData(IntIdx::home_j).data();
            auto school_ptr = soa.GetIntData(IntIdx::school).data();
            auto withdrawn_ptr = soa.GetIntData(IntIdx::withdrawn).data();
            auto unit_arr = unit_mf[mfi].array();
            auto comm_arr = comm_mf[mfi].array();

            // int n_disease = m_num_diseases;
            // if (n_disease > 1) {
            //     throw std::runtime_error("Multiple diseases not supported for now for school dismissal - deactivate school dismissal flag");
            // }

            auto sc_infection_threshold = m_sc_infection_threshold;
            auto sc_period = m_sc_period;

            auto ss_arr = a_school_stats[mfi].array();
            auto infection_reset_arr = reset_school_infection[mfi].array();
            const auto& sc_arr = student_counts[mfi].array();

            const Box& bx = mfi.tilebox();

            struct SchoolStats
            {
                enum {
                    SchoolDismissal = 0,   /*!< whether school is open or close */
                    SchoolInfectionCount,   /*!< total infected student in community if school open */
                    SchoolStatusDayCount  /*!< day count of school being closed */
                };
            };
            int nattr = SchoolType::nattribs;

            /* Infection Counts at a given day */
            amrex::ParallelFor(bx,
                [=] AMREX_GPU_DEVICE(int i, int j, int k) noexcept
                {
                    /* Reset count each day */
                    if (school_dismissal_flag == SchoolDismissal::ByCommunity || school_dismissal_flag == SchoolDismissal::ByUnit){
                        if (ss_arr(i, j, k, nattr*SchoolStats::SchoolDismissal) == 0 && ss_arr(i, j, k, nattr*SchoolStats::SchoolStatusDayCount) == 0){
                            infection_reset_arr(i,j,k,0) = -1 * ss_arr(i, j, k, nattr*SchoolStats::SchoolInfectionCount);
                        }
                        else if (ss_arr(i, j, k, nattr*SchoolStats::SchoolDismissal) == 1){infection_reset_arr(i,j,k,0) = 0; }

                        for (int ii = 0; ii < 5; ++ii){
                            ss_arr(i, j, k, (ii+1)+nattr*SchoolStats::SchoolInfectionCount) = 0;
                        }
                        ss_arr(i, j, k, nattr*SchoolStats::SchoolInfectionCount) = infection_reset_arr(i,j,k,0);

                    }
                    else if (school_dismissal_flag == SchoolDismissal::BySchool){
                        for (int ii = 1; ii < 5; ++ii){
                            if (ss_arr(i, j, k, ii+nattr*SchoolStats::SchoolDismissal) == 0 && ss_arr(i, j, k, ii+nattr*SchoolStats::SchoolStatusDayCount) == 0){
                                infection_reset_arr(i,j,k,ii) = -1 * ss_arr(i, j, k, ii+nattr*SchoolStats::SchoolInfectionCount);
                            }
                            else if (ss_arr(i, j, k, ii+nattr*SchoolStats::SchoolDismissal) == 1){infection_reset_arr(i,j,k,ii) = 0; }

                            ss_arr(i, j, k, nattr*SchoolStats::SchoolInfectionCount) = 0;
                            ss_arr(i, j, k, ii+nattr*SchoolStats::SchoolInfectionCount) = infection_reset_arr(i,j,k,ii);
                        }
                    }

                    // Count infections
                    for (int p = 0; p < np; ++p) {
                        if (home_i_ptr[p] == i && home_j_ptr[p] == j && age_group_ptr[p] == 1) {
                            AMREX_ALWAYS_ASSERT_WITH_MESSAGE(school_ptr[p] >= 0, "School_ptr can't be negative when school's open");
                            if (school_ptr[p]) {
                                if (withdrawn_ptr[p] == 1) {
                                    amrex::Gpu::Atomic::Add(&ss_arr(i, j, k, nattr*SchoolStats::SchoolInfectionCount), 1);

                                    if (school_ptr[p] == SchoolType::high   || school_ptr[p] == -1*SchoolType::high){
                                        amrex::Gpu::Atomic::Add(&ss_arr(i, j, k, 1+nattr*SchoolStats::SchoolInfectionCount), 1);
                                    }
                                    if (school_ptr[p] == SchoolType::middle || school_ptr[p] == -1*SchoolType::middle){
                                        amrex::Gpu::Atomic::Add(&ss_arr(i, j, k, 2+nattr*SchoolStats::SchoolInfectionCount), 1);
                                    }
                                    if (school_ptr[p] == SchoolType::elem_3 || school_ptr[p] == -1*SchoolType::elem_3){
                                        amrex::Gpu::Atomic::Add(&ss_arr(i, j, k, 3+nattr*SchoolStats::SchoolInfectionCount), 1);
                                    }
                                    if (school_ptr[p] == SchoolType::elem_4 || school_ptr[p] == -1*SchoolType::elem_4){
                                        amrex::Gpu::Atomic::Add(&ss_arr(i, j, k, 4+nattr*SchoolStats::SchoolInfectionCount), 1);
                                    }

                                }
                            }
                        }
                    }
                });

                Gpu::synchronize();

            amrex::ParallelFor(bx,
                [=] AMREX_GPU_DEVICE(int i, int j, int k) noexcept
                {
                    // if (school_dismissal_flag == SchoolDismissal::ByCommunity || school_dismissal_flag == SchoolDismissal::ByUnit)
                    int start_dismis = 0;
                    int stop_dismiss = 1;
                    if (school_dismissal_flag == SchoolDismissal::BySchool){
                        start_dismis = 1;
                        stop_dismiss = 5;
                    }

                    for (int ii = start_dismis; ii < stop_dismiss; ++ii)
                    {
                        if (ss_arr(i, j, k, ii+nattr*SchoolStats::SchoolDismissal) == 0) {
                            // Check if the school should be closed
                            int student_total;
                            if (ii == 0){
                                student_total = sc_arr(i, j, k, SchoolType::elem_3)
                                        + sc_arr(i, j, k, SchoolType::elem_4)
                                        + sc_arr(i, j, k, SchoolType::middle)
                                        + sc_arr(i, j, k, SchoolType::high); // handle playgroup later
                            }
                            else{ student_total = sc_arr(i, j, k, ii);}

                            amrex::Real thresh; // threshold can be either fixed # of student, or a proportion of total students
                            if (sc_infection_threshold >= 1){ thresh =  sc_infection_threshold;}
                            else {thresh = sc_infection_threshold * student_total;}

                            if (ss_arr(i, j, k, ii+nattr*SchoolStats::SchoolInfectionCount) >= thresh) {
                                ss_arr(i, j, k, ii+nattr*SchoolStats::SchoolDismissal) = 1;
                                ss_arr(i, j, k, ii+nattr*SchoolStats::SchoolStatusDayCount) = 1;
                                if (unit_arr(i,j,k) == 164 ) {
#ifdef AMREX_USE_CUDA
                                    printf("School %d at (%d, %d, %d) is now closed %d. \nInfection number: MultiFab = %d, Day = %d\n", ii,
                                        i, j, k,
                                        ss_arr(i, j, k, ii+nattr*SchoolStats::SchoolDismissal),
                                        ss_arr(i, j, k, ii+nattr*SchoolStats::SchoolInfectionCount),
                                        ss_arr(i, j, k, ii+nattr*SchoolStats::SchoolStatusDayCount));
#endif
                                }
                            }
                            else {
                                amrex::Gpu::Atomic::Add(&ss_arr(i, j, k, ii+nattr*SchoolStats::SchoolStatusDayCount), 1);

                                if (unit_arr(i,j,k) == 164) {
#ifdef AMREX_USE_CUDA
                                    printf("School %d at (%d, %d, %d) is currenly opened %d. Infection number: MultiFab = %d, Day = %d\n", ii,
                                        i, j, k,
                                        ss_arr(i, j, k, ii+nattr*SchoolStats::SchoolDismissal),
                                        ss_arr(i, j, k, ii+nattr*SchoolStats::SchoolInfectionCount),
                                        ss_arr(i, j, k, ii+nattr*SchoolStats::SchoolStatusDayCount));
#endif
                                }

                            }
                        } else { // School is closed
                            if (ss_arr(i, j, k, ii+nattr*SchoolStats::SchoolStatusDayCount) > sc_period) {
                                ss_arr(i, j, k, ii+nattr*SchoolStats::SchoolDismissal) = 0;
                                ss_arr(i, j, k, ii+nattr*SchoolStats::SchoolStatusDayCount) = 0;

                                if (unit_arr(i,j,k) == 164) {
#ifdef AMREX_USE_CUDA
                                printf("School %d at (%d, %d, %d) has opened %d. Infection number: MultiFab = %d, Day = %d\n", ii,
                                    i, j, k,
                                    ss_arr(i, j, k, ii+nattr*SchoolStats::SchoolDismissal),
                                    ss_arr(i, j, k, ii+nattr*SchoolStats::SchoolInfectionCount),
                                    ss_arr(i, j, k, ii+nattr*SchoolStats::SchoolStatusDayCount));
#endif

                                }
                            } else {
                                amrex::Gpu::Atomic::Add(&ss_arr(i, j, k, ii+nattr*SchoolStats::SchoolStatusDayCount), 1);
                                if (unit_arr(i,j,k) == 164) {
#ifdef AMREX_USE_CUDA
                                    printf("School %d at (%d, %d, %d) is currently closed %d. Infection number: MultiFab = %d, Day = %d\n", ii,
                                        i, j, k,
                                        ss_arr(i, j, k, ii+nattr*SchoolStats::SchoolDismissal),
                                        ss_arr(i, j, k, ii+nattr*SchoolStats::SchoolInfectionCount),
                                        ss_arr(i, j, k, ii+nattr*SchoolStats::SchoolStatusDayCount));
#endif
                                }
                            }
                        }
                    }
                });
            Gpu::synchronize();

            if (school_dismissal_flag == SchoolDismissal::ByUnit)
            {
                auto Start = demo.Start_d.data();
                int Ncommunity = demo.Ncommunity;
                int Nx = (int) std::floor(std::sqrt((double) Ncommunity));
                int Ny = Nx;

                // Adjust Nx
                while (Nx * Ny < Ncommunity) {
                    ++Nx;
                }

                amrex::ParallelFor(bx,
                [=] AMREX_GPU_DEVICE(int i, int j, int k) noexcept
                {
                    if (ss_arr(i, j, k, nattr*SchoolStats::SchoolDismissal) == 1 && ss_arr(i, j, k, nattr*SchoolStats::SchoolStatusDayCount) == 1) {
                        int to = unit_arr(i,j,k);
                        int start_comm = Start[to];
                        int stop_comm = Start[to+1];

                        for (int comm_close = start_comm; comm_close < stop_comm; ++comm_close){
                            int close_k = comm_close / (Nx * Ny);
                            int close_j = (comm_close % (Nx * Ny)) / Nx;
                            int close_i = comm_close % Nx;
                            ss_arr(close_i, close_j, close_k, nattr*SchoolStats::SchoolDismissal) = 1;
                            ss_arr(close_i, close_j, close_k, nattr*SchoolStats::SchoolStatusDayCount) = 1;

                            if (unit_arr(close_i,close_j,close_k) == 164 ) {
#ifdef AMREX_USE_CUDA
                                printf("School %d at (%d, %d, %d) should close %d. UNIT: %d,Comm: %d \nInfection number: MultiFab = %d, Day = %d\n", 0,
                                    close_i, close_j, close_k,
                                    ss_arr(close_i, close_j, close_k, nattr*SchoolStats::SchoolDismissal),
                                    to, comm_close,
                                    ss_arr(close_i, close_j, close_k, nattr*SchoolStats::SchoolInfectionCount),
                                    ss_arr(close_i, close_j, close_k, nattr*SchoolStats::SchoolStatusDayCount));
#endif
                            }
                        }
                    }
                    else if (ss_arr(i, j, k, nattr*SchoolStats::SchoolDismissal) == 0 && ss_arr(i, j, k, nattr*SchoolStats::SchoolStatusDayCount) == 0){
                        int to = unit_arr(i,j,k);
                        int start_comm = Start[to];
                        int stop_comm = Start[to+1];

                        for (int comm_open = start_comm; comm_open < stop_comm; ++comm_open){
                            int open_k = comm_open / (Nx * Ny);
                            int open_j = (comm_open % (Nx * Ny)) / Nx;
                            int open_i = comm_open % Nx;
                            ss_arr(open_i, open_j, open_k, nattr*SchoolStats::SchoolDismissal) = 0;
                            ss_arr(open_i, open_j, open_k, nattr*SchoolStats::SchoolStatusDayCount) = 0;

                            if (unit_arr(open_i,open_j,open_k) == 164 ) {
#ifdef AMREX_USE_CUDA
                                printf("School %d at (%d, %d, %d) should open %d. UNIT: %d,Comm: %d \nInfection number: MultiFab = %d, Day = %d\n", 0,
                                    open_i, open_j, open_k,
                                    ss_arr(open_i, open_j, open_k, nattr*SchoolStats::SchoolDismissal),
                                    to, comm_open,
                                    ss_arr(open_i, open_j, open_k, nattr*SchoolStats::SchoolInfectionCount),
                                    ss_arr(open_i, open_j, open_k, nattr*SchoolStats::SchoolStatusDayCount));
#endif
                            }
                        }
                    }
                });
            Gpu::synchronize();
            }

            amrex::ParallelFor( np,
            [=] AMREX_GPU_DEVICE (int p) noexcept
            {

                // also change for teachers
                // also change work interaction not to include teachers when at home
                if (age_group_ptr[p] >= 1 && school_ptr[p]){

                    int school_type = 0;
                    if (school_dismissal_flag == SchoolDismissal::BySchool){school_type = school_ptr[p];}

                    if (ss_arr(home_i_ptr[p], home_j_ptr[p], 0, school_type+nattr*SchoolStats::SchoolDismissal) == 0
                     && ss_arr(home_i_ptr[p], home_j_ptr[p], 0, school_type+nattr*SchoolStats::SchoolStatusDayCount) == 0){
                        if (school_ptr[p] < 0) { school_ptr[p] *= -1; }
                        AMREX_ALWAYS_ASSERT_WITH_MESSAGE(school_ptr[p] >= 0, "School_ptr can't be positive when school's is open");
                    }
                    else if (ss_arr(home_i_ptr[p], home_j_ptr[p], 0, school_type+nattr*SchoolStats::SchoolDismissal) == 1
                          && ss_arr(home_i_ptr[p], home_j_ptr[p], 0, school_type+nattr*SchoolStats::SchoolStatusDayCount) == 1){
                        if (school_ptr[p] > 0) { school_ptr[p] *= -1; }
                        AMREX_ALWAYS_ASSERT_WITH_MESSAGE(school_ptr[p] <= 0, "School_ptr can't be positive when school's is close");

                    }
                }
            });
            Gpu::synchronize();
        }
    }
}

void AgentContainer::printSchoolInfection(iMultiFab& unit_mf, iMultiFab& a_school_stats) const {
    int n_disease = m_num_diseases;
    int total_std_fab = 0;
    int total_infec_fab = 0;
    int total_infec_sim = 0;
    int total_std_sim = 0;

    // if (n_disease > 1) {
    //     throw std::runtime_error("Multiple diseases not supported");
    // }

    for (int lev = 0; lev <= finestLevel(); ++lev) {
        auto& plev = GetParticles(lev);

#ifdef AMREX_USE_OMP
#pragma omp parallel if (Gpu::notInLaunchRegion())
#endif
        {
            int local_total_infec_fab = 0;
            int local_total_infec_sim = 0;
            int local_total_std_fab = 0;
            int local_total_std_sim = 0;

            for (MFIter mfi = MakeMFIter(lev, TilingIfNotGPU()); mfi.isValid(); ++mfi) {

                int gid = mfi.index();
                int tid = mfi.LocalTileIndex();
                auto& ptile = plev.at(std::make_pair(gid, tid));
                auto& soa = ptile.GetStructOfArrays();
                const auto np = ptile.numParticles();

                auto timer_ptr = soa.GetRealData(RealIdx::treatment_timer).data();
                auto age_group_ptr = soa.GetIntData(IntIdx::age_group).data();
                auto home_i_ptr = soa.GetIntData(IntIdx::home_i).data();
                auto home_j_ptr = soa.GetIntData(IntIdx::home_j).data();
                auto school_ptr = soa.GetIntData(IntIdx::school).data();
                const auto& student_counts_arr = student_counts[mfi].array();
                auto withdrawn_ptr = soa.GetIntData(IntIdx::withdrawn).data();
                auto ss_arr = a_school_stats[mfi].array();
                const amrex::Box& bx = mfi.tilebox();
                auto unit_arr = unit_mf[mfi].array();

                struct SchoolStats
                {
                    enum {
                        SchoolDismissal = 0,   /*!< whether school is open or close */
                        SchoolInfectionCount,   /*!< total infected student in community if school open */
                        SchoolStatusDayCount  /*!< day count of school being closed */
                    };
                };
                int nattr = SchoolType::nattribs;

                for (amrex::IntVect iv = bx.smallEnd(); iv <= bx.bigEnd(); bx.next(iv)) {
                    int i = iv[0];
                    int j = iv[1];
                    int k = 0; // Assuming 2D; use iv[2] for 3D
                    int count_infec = 0;
                    int infect_high = 0;
                    int infect_middle = 0;
                    int infect_elem3 = 0;
                    int infect_elem4 = 0;
                    int infect_high_fab = 0;
                    int infect_middle_fab = 0;
                    int infect_elem3_fab = 0;
                    int infect_elem4_fab = 0;
                    int count_std = 0;
                    int fab_total = student_counts_arr(i, j, k, SchoolType::elem_3)
                                    + student_counts_arr(i, j, k, SchoolType::elem_4)
                                    + student_counts_arr(i, j, k, SchoolType::middle)
                                    + student_counts_arr(i, j, k, SchoolType::high);

                    for (int p = 0; p < np; ++p) {
                        if (home_i_ptr[p] == i && home_j_ptr[p] == j && age_group_ptr[p] == 1 && school_ptr[p]) {
                            ++count_std;
                            if (withdrawn_ptr[p]){
                                ++count_infec;
                                if (school_ptr[p] == SchoolType::high   || school_ptr[p] == -1*SchoolType::high){++infect_high;}
                                if (school_ptr[p] == SchoolType::middle || school_ptr[p] == -1*SchoolType::middle){++infect_middle;}
                                if (school_ptr[p] == SchoolType::elem_3 || school_ptr[p] == -1*SchoolType::elem_3){++infect_elem3;}
                                if (school_ptr[p] == SchoolType::elem_4 || school_ptr[p] == -1*SchoolType::elem_4){++infect_elem4;}
                            }
                            for (int d = 0; d < n_disease; d++) {
                                auto status_ptr = soa.GetIntData(IntIdx::nattribs+i0(d)+IntIdxDisease::status).data();
                                if (unit_arr(i,j,k) == 164 && status_ptr[p] == Status::dead){std::cout << " Agent " << p << "is Dead at comm. ("
                                                                                                                    << i << " ," << j << " ," << k << ")"<< std::endl;}
                            }
                        }
                    }
                    local_total_std_fab += fab_total; // student count
                    local_total_infec_sim += count_infec;
                    local_total_infec_fab += ss_arr(iv, nattr*SchoolStats::SchoolInfectionCount);
                    local_total_std_sim += count_std;

                    infect_high_fab   += ss_arr(iv, 1+nattr*SchoolStats::SchoolInfectionCount);
                    infect_middle_fab += ss_arr(iv, 2+nattr*SchoolStats::SchoolInfectionCount);
                    infect_elem3_fab  += ss_arr(iv, 3+nattr*SchoolStats::SchoolInfectionCount);
                    infect_elem4_fab  += ss_arr(iv, 4+nattr*SchoolStats::SchoolInfectionCount);

                    if (unit_arr(i,j,k) == 164){
                        std::cout << "School Infection number at ("
                                    << i << ", " << j << ", " << k << "): MultiFab = "
                                    << ss_arr(i, j, k, nattr*SchoolStats::SchoolInfectionCount) << ", Sim = "
                                    << count_infec << "\n"
                                    << "  SIM Infected High School: " << infect_high << "\n"
                                    << "  FAB Infected High School: " << ss_arr(i, j, k, 1+nattr*SchoolStats::SchoolInfectionCount) << "\n"
                                    << "  SIM Infected Middle School: " << infect_middle << "\n"
                                    << "  FAB Infected Middle School: " << ss_arr(i, j, k, 2+nattr*SchoolStats::SchoolInfectionCount) << "\n"
                                    << "  SIM Infected Elementary School Neighborhood 1: " << infect_elem3 << "\n"
                                    << "  FAB Infected Elementary School Neighborhood 1: " << ss_arr(i, j, k, 3+nattr*SchoolStats::SchoolInfectionCount) << "\n"
                                    << "  SIM Infected Elementary School Neighborhood 2: " << infect_elem4 << "\n"
                                    << "  FAB Infected Elementary School Neighborhood 2: " << ss_arr(i, j, k, 4+nattr*SchoolStats::SchoolInfectionCount) << std::endl;
                        // std::cout << "School student numbers at ("
                        //         << i << ", " << j << ", " << k << "):\n"
                        //         << "  Total: " << student_counts_arr(i, j, k, SchoolType::total) << "\n"
                        //         << "  High School: " << student_counts_arr(i, j, k, SchoolType::high) << "\n"
                        //         << "  Middle School: " << student_counts_arr(i, j, k, SchoolType::middle) << "\n"
                        //         << "  Elementary School Neighborhood 1: " << student_counts_arr(i, j, k, SchoolType::elem_3) << "\n"
                        //         << "  Elementary School Neighborhood 2: " << student_counts_arr(i, j, k, SchoolType::elem_4) << "\n"
                        //         << "  Day Care: " << student_counts_arr(i, j, k, SchoolType::day_care) << "\n"
                        //         << "  Total Sim: " << count_std << "\n"
                        //         << "  Without Daycare (Fab Total): " << fab_total << std::endl;
                    }
                }

            }

#ifdef AMREX_USE_OMP
#pragma omp atomic
#endif
            total_infec_fab += local_total_infec_fab;
#ifdef AMREX_USE_OMP
#pragma omp atomic
#endif
            total_infec_sim += local_total_infec_sim;
#ifdef AMREX_USE_OMP
#pragma omp atomic
#endif
            total_std_fab += local_total_std_fab;
#ifdef AMREX_USE_OMP
#pragma omp atomic
#endif
            total_std_sim += local_total_std_sim;
        }
    }

    // Ensure that this block is executed only once, ideally outside of any parallel regions
    // or placed in a section of the code that is guaranteed to execute after all computations
    // are completed.
    Print() << "Total infection count from MultiFab: " << total_infec_fab << std::endl;
    Print() << "Total infection count from Simulation: " << total_infec_sim << std::endl;
    Print() << "Total student count from Student mf: " << total_std_fab << std::endl;
}
<|MERGE_RESOLUTION|>--- conflicted
+++ resolved
@@ -664,11 +664,7 @@
                 } else if (age_group == 1) {
                     school_ptr[ip] = assign_school(nborhood, engine);
                 } else {
-<<<<<<< HEAD
-                    school_ptr[ip] = 0; // keep negative values for school closed
-=======
                     school_ptr[ip] = 0; // only use negative values to indicate school closed
->>>>>>> 550b5a95
                 }
 
                 // Increment the appropriate student counter based on the school assignment
